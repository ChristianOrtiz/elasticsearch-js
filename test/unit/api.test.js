/*
 * Licensed to Elasticsearch B.V. under one or more contributor
 * license agreements. See the NOTICE file distributed with
 * this work for additional information regarding copyright
 * ownership. Elasticsearch B.V. licenses this file to you under
 * the Apache License, Version 2.0 (the "License"); you may
 * not use this file except in compliance with the License.
 * You may obtain a copy of the License at
 *
 *    http://www.apache.org/licenses/LICENSE-2.0
 *
 * Unless required by applicable law or agreed to in writing,
 * software distributed under the License is distributed on an
 * "AS IS" BASIS, WITHOUT WARRANTIES OR CONDITIONS OF ANY
 * KIND, either express or implied.  See the License for the
 * specific language governing permissions and limitations
 * under the License.
 */

'use strict'

const { test } = require('tap')
const { Client, errors } = require('../../index')
const { buildServer } = require('../utils')

test('Basic (callback)', t => {
  t.plan(2)

  function handler (req, res) {
    res.setHeader('Content-Type', 'application/json;utf=8')
    res.end(JSON.stringify({ hello: 'world' }))
  }

  buildServer(handler, ({ port }, server) => {
    const client = new Client({
      node: `http://localhost:${port}`
    })

    client.search({
      index: 'test',
      type: 'doc',
      q: 'foo:bar'
    }, (err, { body }) => {
      t.error(err)
      t.deepEqual(body, { hello: 'world' })
      server.stop()
    })
  })
})

test('Basic (promises)', t => {
  t.plan(1)

  function handler (req, res) {
    res.setHeader('Content-Type', 'application/json;utf=8')
    res.end(JSON.stringify({ hello: 'world' }))
  }

  buildServer(handler, ({ port }, server) => {
    const client = new Client({
      node: `http://localhost:${port}`
    })

    client
      .search({
        index: 'test',
        type: 'doc',
        q: 'foo:bar'
      })
      .then(({ body }) => {
        t.deepEqual(body, { hello: 'world' })
        server.stop()
      })
      .catch(t.fail)
  })
})

test('Error (callback)', t => {
  t.plan(1)

  function handler (req, res) {
    res.statusCode = 500
    res.setHeader('Content-Type', 'application/json;utf=8')
    res.end(JSON.stringify({ hello: 'world' }))
  }

  buildServer(handler, ({ port }, server) => {
    const client = new Client({
      node: `http://localhost:${port}`
    })

    client.search({
      index: 'test',
      type: 'doc',
      q: 'foo:bar'
    }, (err, { body }) => {
      t.ok(err)
      server.stop()
    })
  })
})

test('Error (promises)', t => {
  t.plan(1)

  function handler (req, res) {
    res.statusCode = 500
    res.setHeader('Content-Type', 'application/json;utf=8')
    res.end(JSON.stringify({ hello: 'world' }))
  }

  buildServer(handler, ({ port }, server) => {
    const client = new Client({
      node: `http://localhost:${port}`
    })

    client
      .search({
        index: 'test',
        type: 'doc',
        q: 'foo:bar'
      })
      .then(t.fail)
      .catch(err => {
        t.ok(err)
        server.stop()
      })
  })
})

test('Abort method (callback)', t => {
  t.plan(3)

  function handler (req, res) {
    res.setHeader('Content-Type', 'application/json;utf=8')
    res.end(JSON.stringify({ hello: 'world' }))
  }

  buildServer(handler, ({ port }, server) => {
    const client = new Client({
      node: `http://localhost:${port}`
    })

    const request = client.search({
      index: 'test',
      type: 'doc',
      q: 'foo:bar'
    }, (err, { body }) => {
      t.error(err)
      t.deepEqual(body, { hello: 'world' })
      server.stop()
    })

    t.type(request.abort, 'function')
  })
})

test('Abort is not supported in promises', t => {
  t.plan(2)

  function handler (req, res) {
    res.setHeader('Content-Type', 'application/json;utf=8')
    res.end(JSON.stringify({ hello: 'world' }))
  }

  buildServer(handler, ({ port }, server) => {
    const client = new Client({
      node: `http://localhost:${port}`
    })

    const request = client.search({
      index: 'test',
      type: 'doc',
      q: 'foo:bar'
    })

    request
      .then(({ body }) => {
        t.deepEqual(body, { hello: 'world' })
        server.stop()
      })
      .catch(t.fail)

    t.type(request.abort, 'undefined')
  })
})

test('Basic (options and callback)', t => {
  t.plan(2)

  function handler (req, res) {
    res.setHeader('Content-Type', 'application/json;utf=8')
    res.end(JSON.stringify({ hello: 'world' }))
  }

  buildServer(handler, ({ port }, server) => {
    const client = new Client({
      node: `http://localhost:${port}`
    })

    client.search({
      index: 'test',
      type: 'doc',
      q: 'foo:bar'
    }, {
      requestTimeout: 10000
    }, (err, { body }) => {
      t.error(err)
      t.deepEqual(body, { hello: 'world' })
      server.stop()
    })
  })
})

test('Basic (options and promises)', t => {
  t.plan(1)

  function handler (req, res) {
    res.setHeader('Content-Type', 'application/json;utf=8')
    res.end(JSON.stringify({ hello: 'world' }))
  }

  buildServer(handler, ({ port }, server) => {
    const client = new Client({
      node: `http://localhost:${port}`
    })

    client
      .search({
        index: 'test',
        type: 'doc',
        q: 'foo:bar'
      }, {
        requestTimeout: 10000
      })
      .then(({ body }) => {
        t.deepEqual(body, { hello: 'world' })
        server.stop()
      })
      .catch(t.fail)
  })
})

test('Pass unknown parameters as query parameters (and get a warning)', t => {
  t.plan(4)

  function handler (req, res) {
    t.strictEqual(req.url, '/test/doc/_search?q=foo%3Abar&winter=is%20coming')
    res.setHeader('Content-Type', 'application/json;utf=8')
    res.end(JSON.stringify({ hello: 'world' }))
  }

  buildServer(handler, ({ port }, server) => {
    const client = new Client({
      node: `http://localhost:${port}`
    })

    client.search({
      index: 'test',
      type: 'doc',
      q: 'foo:bar',
      winter: 'is coming'
    }, (err, { body, warnings }) => {
      t.error(err)
      t.deepEqual(body, { hello: 'world' })
      t.deepEqual(warnings, ['Client - Unknown parameter: "winter", sending it as query parameter'])
      server.stop()
    })
  })
})

test('If the API uses the same key for both url and query parameter, the url should win', t => {
  t.plan(2)

  function handler (req, res) {
    t.strictEqual(req.url, '/index/type/_bulk')
    res.setHeader('Content-Type', 'application/json;utf=8')
    res.end(JSON.stringify({ hello: 'world' }))
  }

  buildServer(handler, ({ port }, server) => {
    const client = new Client({
      node: `http://localhost:${port}`
    })

    // bulk has two `type` parameters
    client.bulk({
      index: 'index',
      type: 'type',
      body: []
    }, (err, { body, warnings }) => {
      t.error(err)
      server.stop()
    })
  })
})

<<<<<<< HEAD
=======
test('ConfigurationError (callback)', t => {
  t.plan(1)

  const client = new Client({
    node: 'http://localhost:9200'
  })

  client.index({
    body: { foo: 'bar' }
  }, (err, { body }) => {
    t.ok(err instanceof errors.ConfigurationError)
  })
})

test('ConfigurationError (promises)', t => {
  t.plan(1)

  const client = new Client({
    node: 'http://localhost:9200'
  })

  client
    .index({ body: { foo: 'bar' } })
    .then(t.fail)
    .catch(err => {
      t.ok(err instanceof errors.ConfigurationError)
    })
})

>>>>>>> 46bd14a3
if (Number(process.version.split('.')[0].slice(1)) >= 8) {
  require('./api-async')(test)
}<|MERGE_RESOLUTION|>--- conflicted
+++ resolved
@@ -295,8 +295,6 @@
   })
 })
 
-<<<<<<< HEAD
-=======
 test('ConfigurationError (callback)', t => {
   t.plan(1)
 
@@ -326,7 +324,6 @@
     })
 })
 
->>>>>>> 46bd14a3
 if (Number(process.version.split('.')[0].slice(1)) >= 8) {
   require('./api-async')(test)
 }