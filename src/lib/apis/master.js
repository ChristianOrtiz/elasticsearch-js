/* jshint maxlen: false */

var ca = require('../client_action');
var api = module.exports = {};

api._namespaces = ['cat', 'cluster', 'indices', 'nodes', 'snapshot'];

/**
 * Perform a [bulk](http://www.elasticsearch.org/guide/en/elasticsearch/reference/master/docs-bulk.html) request
 *
 * @param {Object} params - An object with parameters used to carry out this action
 * @param {String} params.consistency - Explicit write consistency setting for the operation
 * @param {Boolean} params.refresh - Refresh the index after performing the operation
 * @param {String} [params.replication=sync] - Explicitely set the replication type
 * @param {String} params.routing - Specific routing value
 * @param {Date, Number} params.timeout - Explicit operation timeout
 * @param {String} params.type - Default document type for items which don't provide one
 * @param {String} params.index - Default index for items which don't provide one
 */
api.bulk = ca({
  params: {
    consistency: {
      type: 'enum',
      options: [
        'one',
        'quorum',
        'all'
      ]
    },
    refresh: {
      type: 'boolean'
    },
    replication: {
      type: 'enum',
      'default': 'sync',
      options: [
        'sync',
        'async'
      ]
    },
    routing: {
      type: 'string'
    },
    timeout: {
      type: 'time'
    },
    type: {
      type: 'string'
    }
  },
  urls: [
    {
      fmt: '/<%=index%>/<%=type%>/_bulk',
      req: {
        index: {
          type: 'string'
        },
        type: {
          type: 'string'
        }
      }
    },
    {
      fmt: '/<%=index%>/_bulk',
      req: {
        index: {
          type: 'string'
        }
      }
    },
    {
      fmt: '/_bulk'
    }
  ],
  needBody: true,
  bulkBody: true,
  method: 'POST'
});

api.cat = function CatNS(transport) {
  this.transport = transport;
};

/**
 * Perform a [cat.aliases](http://www.elasticsearch.org/guide/en/elasticsearch/reference/master/cat.html) request
 *
 * @param {Object} params - An object with parameters used to carry out this action
 * @param {Boolean} params.local - Return local information, do not retrieve the state from master node (default: false)
 * @param {Date, Number} params.masterTimeout - Explicit operation timeout for connection to master node
 * @param {String, String[], Boolean} params.h - Comma-separated list of column names to display
 * @param {Boolean} params.help - Return help information
 * @param {Boolean} params.v - Verbose mode. Display column headers
 * @param {String, String[], Boolean} params.name - A comma-separated list of alias names to return
 */
api.cat.prototype.aliases = ca({
  params: {
    local: {
      type: 'boolean'
    },
    masterTimeout: {
      type: 'time',
      name: 'master_timeout'
    },
    h: {
      type: 'list'
    },
    help: {
      type: 'boolean',
      'default': false
    },
    v: {
      type: 'boolean',
      'default': false
    }
  },
  urls: [
    {
      fmt: '/_cat/aliases/<%=name%>',
      req: {
        name: {
          type: 'list'
        }
      }
    },
    {
      fmt: '/_cat/aliases'
    }
  ]
});

/**
 * Perform a [cat.allocation](http://www.elasticsearch.org/guide/en/elasticsearch/reference/master/cat-allocation.html) request
 *
 * @param {Object} params - An object with parameters used to carry out this action
 * @param {String} params.bytes - The unit in which to display byte values
 * @param {Boolean} params.local - Return local information, do not retrieve the state from master node (default: false)
 * @param {Date, Number} params.masterTimeout - Explicit operation timeout for connection to master node
 * @param {String, String[], Boolean} params.h - Comma-separated list of column names to display
 * @param {Boolean} params.help - Return help information
 * @param {Boolean} params.v - Verbose mode. Display column headers
 * @param {String, String[], Boolean} params.nodeId - A comma-separated list of node IDs or names to limit the returned information
 */
api.cat.prototype.allocation = ca({
  params: {
    bytes: {
      type: 'enum',
      options: [
        'b',
        'k',
        'm',
        'g'
      ]
    },
    local: {
      type: 'boolean'
    },
    masterTimeout: {
      type: 'time',
      name: 'master_timeout'
    },
    h: {
      type: 'list'
    },
    help: {
      type: 'boolean',
      'default': false
    },
    v: {
      type: 'boolean',
      'default': false
    }
  },
  urls: [
    {
      fmt: '/_cat/allocation/<%=nodeId%>',
      req: {
        nodeId: {
          type: 'list'
        }
      }
    },
    {
      fmt: '/_cat/allocation'
    }
  ]
});

/**
 * Perform a [cat.count](http://www.elasticsearch.org/guide/en/elasticsearch/reference/master/cat-count.html) request
 *
 * @param {Object} params - An object with parameters used to carry out this action
 * @param {Boolean} params.local - Return local information, do not retrieve the state from master node (default: false)
 * @param {Date, Number} params.masterTimeout - Explicit operation timeout for connection to master node
 * @param {String, String[], Boolean} params.h - Comma-separated list of column names to display
 * @param {Boolean} params.help - Return help information
 * @param {Boolean} params.v - Verbose mode. Display column headers
 * @param {String, String[], Boolean} params.index - A comma-separated list of index names to limit the returned information
 */
api.cat.prototype.count = ca({
  params: {
    local: {
      type: 'boolean'
    },
    masterTimeout: {
      type: 'time',
      name: 'master_timeout'
    },
    h: {
      type: 'list'
    },
    help: {
      type: 'boolean',
      'default': false
    },
    v: {
      type: 'boolean',
      'default': false
    }
  },
  urls: [
    {
      fmt: '/_cat/count/<%=index%>',
      req: {
        index: {
          type: 'list'
        }
      }
    },
    {
      fmt: '/_cat/count'
    }
  ]
});

/**
 * Perform a [cat.health](http://www.elasticsearch.org/guide/en/elasticsearch/reference/master/cat-health.html) request
 *
 * @param {Object} params - An object with parameters used to carry out this action
 * @param {Boolean} params.local - Return local information, do not retrieve the state from master node (default: false)
 * @param {Date, Number} params.masterTimeout - Explicit operation timeout for connection to master node
 * @param {String, String[], Boolean} params.h - Comma-separated list of column names to display
 * @param {Boolean} params.help - Return help information
 * @param {Boolean} [params.ts=true] - Set to false to disable timestamping
 * @param {Boolean} params.v - Verbose mode. Display column headers
 */
api.cat.prototype.health = ca({
  params: {
    local: {
      type: 'boolean'
    },
    masterTimeout: {
      type: 'time',
      name: 'master_timeout'
    },
    h: {
      type: 'list'
    },
    help: {
      type: 'boolean',
      'default': false
    },
    ts: {
      type: 'boolean',
      'default': true
    },
    v: {
      type: 'boolean',
      'default': false
    }
  },
  url: {
    fmt: '/_cat/health'
  }
});

/**
 * Perform a [cat.help](http://www.elasticsearch.org/guide/en/elasticsearch/reference/master/cat.html) request
 *
 * @param {Object} params - An object with parameters used to carry out this action
 * @param {Boolean} params.help - Return help information
 */
api.cat.prototype.help = ca({
  params: {
    help: {
      type: 'boolean',
      'default': false
    }
  },
  url: {
    fmt: '/_cat'
  }
});

/**
 * Perform a [cat.indices](http://www.elasticsearch.org/guide/en/elasticsearch/reference/master/cat-indices.html) request
 *
 * @param {Object} params - An object with parameters used to carry out this action
 * @param {String} params.bytes - The unit in which to display byte values
 * @param {Boolean} params.local - Return local information, do not retrieve the state from master node (default: false)
 * @param {Date, Number} params.masterTimeout - Explicit operation timeout for connection to master node
 * @param {String, String[], Boolean} params.h - Comma-separated list of column names to display
 * @param {Boolean} params.help - Return help information
 * @param {Boolean} params.pri - Set to true to return stats only for primary shards
 * @param {Boolean} params.v - Verbose mode. Display column headers
 * @param {String, String[], Boolean} params.index - A comma-separated list of index names to limit the returned information
 */
api.cat.prototype.indices = ca({
  params: {
    bytes: {
      type: 'enum',
      options: [
        'b',
        'k',
        'm',
        'g'
      ]
    },
    local: {
      type: 'boolean'
    },
    masterTimeout: {
      type: 'time',
      name: 'master_timeout'
    },
    h: {
      type: 'list'
    },
    help: {
      type: 'boolean',
      'default': false
    },
    pri: {
      type: 'boolean',
      'default': false
    },
    v: {
      type: 'boolean',
      'default': false
    }
  },
  urls: [
    {
      fmt: '/_cat/indices/<%=index%>',
      req: {
        index: {
          type: 'list'
        }
      }
    },
    {
      fmt: '/_cat/indices'
    }
  ]
});

/**
 * Perform a [cat.master](http://www.elasticsearch.org/guide/en/elasticsearch/reference/master/cat-master.html) request
 *
 * @param {Object} params - An object with parameters used to carry out this action
 * @param {Boolean} params.local - Return local information, do not retrieve the state from master node (default: false)
 * @param {Date, Number} params.masterTimeout - Explicit operation timeout for connection to master node
 * @param {String, String[], Boolean} params.h - Comma-separated list of column names to display
 * @param {Boolean} params.help - Return help information
 * @param {Boolean} params.v - Verbose mode. Display column headers
 */
api.cat.prototype.master = ca({
  params: {
    local: {
      type: 'boolean'
    },
    masterTimeout: {
      type: 'time',
      name: 'master_timeout'
    },
    h: {
      type: 'list'
    },
    help: {
      type: 'boolean',
      'default': false
    },
    v: {
      type: 'boolean',
      'default': false
    }
  },
  url: {
    fmt: '/_cat/master'
  }
});

/**
 * Perform a [cat.nodes](http://www.elasticsearch.org/guide/en/elasticsearch/reference/master/cat-nodes.html) request
 *
 * @param {Object} params - An object with parameters used to carry out this action
 * @param {Boolean} params.local - Return local information, do not retrieve the state from master node (default: false)
 * @param {Date, Number} params.masterTimeout - Explicit operation timeout for connection to master node
 * @param {String, String[], Boolean} params.h - Comma-separated list of column names to display
 * @param {Boolean} params.help - Return help information
 * @param {Boolean} params.v - Verbose mode. Display column headers
 */
api.cat.prototype.nodes = ca({
  params: {
    local: {
      type: 'boolean'
    },
    masterTimeout: {
      type: 'time',
      name: 'master_timeout'
    },
    h: {
      type: 'list'
    },
    help: {
      type: 'boolean',
      'default': false
    },
    v: {
      type: 'boolean',
      'default': false
    }
  },
  url: {
    fmt: '/_cat/nodes'
  }
});

/**
 * Perform a [cat.pendingTasks](http://www.elasticsearch.org/guide/en/elasticsearch/reference/master/cat-pending-tasks.html) request
 *
 * @param {Object} params - An object with parameters used to carry out this action
 * @param {Boolean} params.local - Return local information, do not retrieve the state from master node (default: false)
 * @param {Date, Number} params.masterTimeout - Explicit operation timeout for connection to master node
 * @param {String, String[], Boolean} params.h - Comma-separated list of column names to display
 * @param {Boolean} params.help - Return help information
 * @param {Boolean} params.v - Verbose mode. Display column headers
 */
api.cat.prototype.pendingTasks = ca({
  params: {
    local: {
      type: 'boolean'
    },
    masterTimeout: {
      type: 'time',
      name: 'master_timeout'
    },
    h: {
      type: 'list'
    },
    help: {
      type: 'boolean',
      'default': false
    },
    v: {
      type: 'boolean',
      'default': false
    }
  },
  url: {
    fmt: '/_cat/pending_tasks'
  }
});

/**
 * Perform a [cat.plugins](http://www.elasticsearch.org/guide/en/elasticsearch/reference/master/cat-plugins.html) request
 *
 * @param {Object} params - An object with parameters used to carry out this action
 * @param {Boolean} params.local - Return local information, do not retrieve the state from master node (default: false)
 * @param {Date, Number} params.masterTimeout - Explicit operation timeout for connection to master node
 * @param {String, String[], Boolean} params.h - Comma-separated list of column names to display
 * @param {Boolean} params.help - Return help information
 * @param {Boolean} params.v - Verbose mode. Display column headers
 */
api.cat.prototype.plugins = ca({
  params: {
    local: {
      type: 'boolean'
    },
    masterTimeout: {
      type: 'time',
      name: 'master_timeout'
    },
    h: {
      type: 'list'
    },
    help: {
      type: 'boolean',
      'default': false
    },
    v: {
      type: 'boolean',
      'default': false
    }
  },
  url: {
    fmt: '/_cat/plugins'
  }
});

/**
 * Perform a [cat.recovery](http://www.elasticsearch.org/guide/en/elasticsearch/reference/master/cat-recovery.html) request
 *
 * @param {Object} params - An object with parameters used to carry out this action
 * @param {String} params.bytes - The unit in which to display byte values
 * @param {Date, Number} params.masterTimeout - Explicit operation timeout for connection to master node
 * @param {String, String[], Boolean} params.h - Comma-separated list of column names to display
 * @param {Boolean} params.help - Return help information
 * @param {Boolean} params.v - Verbose mode. Display column headers
 * @param {String, String[], Boolean} params.index - A comma-separated list of index names to limit the returned information
 */
api.cat.prototype.recovery = ca({
  params: {
    bytes: {
      type: 'enum',
      options: [
        'b',
        'k',
        'm',
        'g'
      ]
    },
    masterTimeout: {
      type: 'time',
      name: 'master_timeout'
    },
    h: {
      type: 'list'
    },
    help: {
      type: 'boolean',
      'default': false
    },
    v: {
      type: 'boolean',
      'default': false
    }
  },
  urls: [
    {
      fmt: '/_cat/recovery/<%=index%>',
      req: {
        index: {
          type: 'list'
        }
      }
    },
    {
      fmt: '/_cat/recovery'
    }
  ]
});

/**
 * Perform a [cat.shards](http://www.elasticsearch.org/guide/en/elasticsearch/reference/master/cat-shards.html) request
 *
 * @param {Object} params - An object with parameters used to carry out this action
 * @param {Boolean} params.local - Return local information, do not retrieve the state from master node (default: false)
 * @param {Date, Number} params.masterTimeout - Explicit operation timeout for connection to master node
 * @param {String, String[], Boolean} params.h - Comma-separated list of column names to display
 * @param {Boolean} params.help - Return help information
 * @param {Boolean} params.v - Verbose mode. Display column headers
 * @param {String, String[], Boolean} params.index - A comma-separated list of index names to limit the returned information
 */
api.cat.prototype.shards = ca({
  params: {
    local: {
      type: 'boolean'
    },
    masterTimeout: {
      type: 'time',
      name: 'master_timeout'
    },
    h: {
      type: 'list'
    },
    help: {
      type: 'boolean',
      'default': false
    },
    v: {
      type: 'boolean',
      'default': false
    }
  },
  urls: [
    {
      fmt: '/_cat/shards/<%=index%>',
      req: {
        index: {
          type: 'list'
        }
      }
    },
    {
      fmt: '/_cat/shards'
    }
  ]
});

/**
 * Perform a [cat.threadPool](http://www.elasticsearch.org/guide/en/elasticsearch/reference/master/cat-thread-pool.html) request
 *
 * @param {Object} params - An object with parameters used to carry out this action
 * @param {Boolean} params.local - Return local information, do not retrieve the state from master node (default: false)
 * @param {Date, Number} params.masterTimeout - Explicit operation timeout for connection to master node
 * @param {String, String[], Boolean} params.h - Comma-separated list of column names to display
 * @param {Boolean} params.help - Return help information
 * @param {Boolean} params.v - Verbose mode. Display column headers
 * @param {Boolean} params.fullId - Enables displaying the complete node ids
 */
api.cat.prototype.threadPool = ca({
  params: {
    local: {
      type: 'boolean'
    },
    masterTimeout: {
      type: 'time',
      name: 'master_timeout'
    },
    h: {
      type: 'list'
    },
    help: {
      type: 'boolean',
      'default': false
    },
    v: {
      type: 'boolean',
      'default': false
    },
    fullId: {
      type: 'boolean',
      'default': false,
      name: 'full_id'
    }
  },
  url: {
    fmt: '/_cat/thread_pool'
  }
});

/**
 * Perform a [clearScroll](http://www.elasticsearch.org/guide/en/elasticsearch/reference/master/search-request-scroll.html) request
 *
 * @param {Object} params - An object with parameters used to carry out this action
 * @param {String, String[], Boolean} params.scrollId - A comma-separated list of scroll IDs to clear
 */
api.clearScroll = ca({
  url: {
    fmt: '/_search/scroll/<%=scrollId%>',
    req: {
      scrollId: {
        type: 'list'
      }
    }
  },
  method: 'DELETE'
});

api.cluster = function ClusterNS(transport) {
  this.transport = transport;
};

/**
 * Perform a [cluster.getSettings](http://www.elasticsearch.org/guide/en/elasticsearch/reference/master/cluster-update-settings.html) request
 *
 * @param {Object} params - An object with parameters used to carry out this action
 * @param {Boolean} params.flatSettings - Return settings in flat format (default: false)
 * @param {Date, Number} params.masterTimeout - Explicit operation timeout for connection to master node
 * @param {Date, Number} params.timeout - Explicit operation timeout
 */
api.cluster.prototype.getSettings = ca({
  params: {
    flatSettings: {
      type: 'boolean',
      name: 'flat_settings'
    },
    masterTimeout: {
      type: 'time',
      name: 'master_timeout'
    },
    timeout: {
      type: 'time'
    }
  },
  url: {
    fmt: '/_cluster/settings'
  }
});

/**
 * Perform a [cluster.health](http://www.elasticsearch.org/guide/en/elasticsearch/reference/master/cluster-health.html) request
 *
 * @param {Object} params - An object with parameters used to carry out this action
 * @param {String} [params.level=cluster] - Specify the level of detail for returned information
 * @param {Boolean} params.local - Return local information, do not retrieve the state from master node (default: false)
 * @param {Date, Number} params.masterTimeout - Explicit operation timeout for connection to master node
 * @param {Date, Number} params.timeout - Explicit operation timeout
 * @param {Number} params.waitForActiveShards - Wait until the specified number of shards is active
 * @param {String} params.waitForNodes - Wait until the specified number of nodes is available
 * @param {Number} params.waitForRelocatingShards - Wait until the specified number of relocating shards is finished
 * @param {String} params.waitForStatus - Wait until cluster is in a specific state
 * @param {String} params.index - Limit the information returned to a specific index
 */
api.cluster.prototype.health = ca({
  params: {
    level: {
      type: 'enum',
      'default': 'cluster',
      options: [
        'cluster',
        'indices',
        'shards'
      ]
    },
    local: {
      type: 'boolean'
    },
    masterTimeout: {
      type: 'time',
      name: 'master_timeout'
    },
    timeout: {
      type: 'time'
    },
    waitForActiveShards: {
      type: 'number',
      name: 'wait_for_active_shards'
    },
    waitForNodes: {
      type: 'string',
      name: 'wait_for_nodes'
    },
    waitForRelocatingShards: {
      type: 'number',
      name: 'wait_for_relocating_shards'
    },
    waitForStatus: {
      type: 'enum',
      'default': null,
      options: [
        'green',
        'yellow',
        'red'
      ],
      name: 'wait_for_status'
    }
  },
  urls: [
    {
      fmt: '/_cluster/health/<%=index%>',
      req: {
        index: {
          type: 'string'
        }
      }
    },
    {
      fmt: '/_cluster/health'
    }
  ]
});

/**
 * Perform a [cluster.pendingTasks](http://www.elasticsearch.org/guide/en/elasticsearch/reference/master/cluster-pending.html) request
 *
 * @param {Object} params - An object with parameters used to carry out this action
 * @param {Boolean} params.local - Return local information, do not retrieve the state from master node (default: false)
 * @param {Date, Number} params.masterTimeout - Specify timeout for connection to master
 */
api.cluster.prototype.pendingTasks = ca({
  params: {
    local: {
      type: 'boolean'
    },
    masterTimeout: {
      type: 'time',
      name: 'master_timeout'
    }
  },
  url: {
    fmt: '/_cluster/pending_tasks'
  }
});

/**
 * Perform a [cluster.putSettings](http://www.elasticsearch.org/guide/en/elasticsearch/reference/master/cluster-update-settings.html) request
 *
 * @param {Object} params - An object with parameters used to carry out this action
 * @param {Boolean} params.flatSettings - Return settings in flat format (default: false)
 */
api.cluster.prototype.putSettings = ca({
  params: {
    flatSettings: {
      type: 'boolean',
      name: 'flat_settings'
    }
  },
  url: {
    fmt: '/_cluster/settings'
  },
  method: 'PUT'
});

/**
 * Perform a [cluster.reroute](http://www.elasticsearch.org/guide/en/elasticsearch/reference/master/cluster-reroute.html) request
 *
 * @param {Object} params - An object with parameters used to carry out this action
 * @param {Boolean} params.dryRun - Simulate the operation only and return the resulting state
 * @param {Boolean} params.explain - Return an explanation of why the commands can or cannot be executed
 * @param {Boolean} params.filterMetadata - Don't return cluster state metadata (default: false)
 * @param {Date, Number} params.masterTimeout - Explicit operation timeout for connection to master node
 * @param {Date, Number} params.timeout - Explicit operation timeout
 */
api.cluster.prototype.reroute = ca({
  params: {
    dryRun: {
      type: 'boolean',
      name: 'dry_run'
    },
    explain: {
      type: 'boolean'
    },
    filterMetadata: {
      type: 'boolean',
      name: 'filter_metadata'
    },
    masterTimeout: {
      type: 'time',
      name: 'master_timeout'
    },
    timeout: {
      type: 'time'
    }
  },
  url: {
    fmt: '/_cluster/reroute'
  },
  method: 'POST'
});

/**
 * Perform a [cluster.state](http://www.elasticsearch.org/guide/en/elasticsearch/reference/master/cluster-state.html) request
 *
 * @param {Object} params - An object with parameters used to carry out this action
 * @param {Boolean} params.local - Return local information, do not retrieve the state from master node (default: false)
 * @param {Date, Number} params.masterTimeout - Specify timeout for connection to master
 * @param {String, String[], Boolean} params.indexTemplates - A comma separated list to return specific index templates when returning metadata
 * @param {Boolean} params.flatSettings - Return settings in flat format (default: false)
 * @param {String, String[], Boolean} params.index - A comma-separated list of index names; use `_all` or empty string to perform the operation on all indices
 * @param {String, String[], Boolean} params.metric - Limit the information returned to the specified metrics
 */
api.cluster.prototype.state = ca({
  params: {
    local: {
      type: 'boolean'
    },
    masterTimeout: {
      type: 'time',
      name: 'master_timeout'
    },
    indexTemplates: {
      type: 'list',
      name: 'index_templates'
    },
    flatSettings: {
      type: 'boolean',
      name: 'flat_settings'
    }
  },
  urls: [
    {
      fmt: '/_cluster/state/<%=metric%>/<%=index%>',
      req: {
        metric: {
          type: 'list',
          options: [
            '_all',
            'blocks',
            'metadata',
            'nodes',
            'routing_table',
            'master_node',
            'version'
          ]
        },
        index: {
          type: 'list'
        }
      }
    },
    {
      fmt: '/_cluster/state/<%=metric%>',
      req: {
        metric: {
          type: 'list',
          options: [
            '_all',
            'blocks',
            'metadata',
            'nodes',
            'routing_table',
            'master_node',
            'version'
          ]
        }
      }
    },
    {
      fmt: '/_cluster/state'
    }
  ]
});

/**
 * Perform a [cluster.stats](http://www.elasticsearch.org/guide/en/elasticsearch/reference/master/cluster-stats.html) request
 *
 * @param {Object} params - An object with parameters used to carry out this action
 * @param {Boolean} params.flatSettings - Return settings in flat format (default: false)
 * @param {Boolean} params.human - Whether to return time and byte values in human-readable format.
 * @param {String, String[], Boolean} params.nodeId - A comma-separated list of node IDs or names to limit the returned information; use `_local` to return information from the node you're connecting to, leave empty to get information from all nodes
 */
api.cluster.prototype.stats = ca({
  params: {
    flatSettings: {
      type: 'boolean',
      name: 'flat_settings'
    },
    human: {
      type: 'boolean',
      'default': false
    }
  },
  urls: [
    {
      fmt: '/_cluster/stats/nodes/<%=nodeId%>',
      req: {
        nodeId: {
          type: 'list'
        }
      }
    },
    {
      fmt: '/_cluster/stats'
    }
  ]
});

/**
 * Perform a [count](http://www.elasticsearch.org/guide/en/elasticsearch/reference/master/search-count.html) request
 *
 * @param {Object} params - An object with parameters used to carry out this action
 * @param {Boolean} params.ignoreUnavailable - Whether specified concrete indices should be ignored when unavailable (missing or closed)
 * @param {Boolean} params.allowNoIndices - Whether to ignore if a wildcard indices expression resolves into no concrete indices. (This includes `_all` string or when no indices have been specified)
 * @param {String} [params.expandWildcards=open] - Whether to expand wildcard expression to concrete indices that are open, closed or both.
 * @param {Number} params.minScore - Include only documents with a specific `_score` value in the result
 * @param {String} params.preference - Specify the node or shard the operation should be performed on (default: random)
 * @param {String} params.routing - Specific routing value
 * @param {String} params.source - The URL-encoded query definition (instead of using the request body)
 * @param {String, String[], Boolean} params.index - A comma-separated list of indices to restrict the results
 * @param {String, String[], Boolean} params.type - A comma-separated list of types to restrict the results
 */
api.count = ca({
  params: {
    ignoreUnavailable: {
      type: 'boolean',
      name: 'ignore_unavailable'
    },
    allowNoIndices: {
      type: 'boolean',
      name: 'allow_no_indices'
    },
    expandWildcards: {
      type: 'enum',
      'default': 'open',
      options: [
        'open',
        'closed'
      ],
      name: 'expand_wildcards'
    },
    minScore: {
      type: 'number',
      name: 'min_score'
    },
    preference: {
      type: 'string'
    },
    routing: {
      type: 'string'
    },
    source: {
      type: 'string'
    }
  },
  urls: [
    {
      fmt: '/<%=index%>/<%=type%>/_count',
      req: {
        index: {
          type: 'list'
        },
        type: {
          type: 'list'
        }
      }
    },
    {
      fmt: '/<%=index%>/_count',
      req: {
        index: {
          type: 'list'
        }
      }
    },
    {
      fmt: '/_count'
    }
  ],
  method: 'POST'
});

/**
 * Perform a [countPercolate](http://www.elasticsearch.org/guide/en/elasticsearch/reference/master/search-percolate.html) request
 *
 * @param {Object} params - An object with parameters used to carry out this action
 * @param {String, String[], Boolean} params.routing - A comma-separated list of specific routing values
 * @param {String} params.preference - Specify the node or shard the operation should be performed on (default: random)
 * @param {Boolean} params.ignoreUnavailable - Whether specified concrete indices should be ignored when unavailable (missing or closed)
 * @param {Boolean} params.allowNoIndices - Whether to ignore if a wildcard indices expression resolves into no concrete indices. (This includes `_all` string or when no indices have been specified)
 * @param {String} [params.expandWildcards=open] - Whether to expand wildcard expression to concrete indices that are open, closed or both.
 * @param {String} params.percolateIndex - The index to count percolate the document into. Defaults to index.
 * @param {String} params.percolateType - The type to count percolate document into. Defaults to type.
 * @param {Number} params.version - Explicit version number for concurrency control
 * @param {String} params.versionType - Specific version type
 * @param {String} params.index - The index of the document being count percolated.
 * @param {String} params.type - The type of the document being count percolated.
 * @param {String} params.id - Substitute the document in the request body with a document that is known by the specified id. On top of the id, the index and type parameter will be used to retrieve the document from within the cluster.
 */
api.countPercolate = ca({
  params: {
    routing: {
      type: 'list'
    },
    preference: {
      type: 'string'
    },
    ignoreUnavailable: {
      type: 'boolean',
      name: 'ignore_unavailable'
    },
    allowNoIndices: {
      type: 'boolean',
      name: 'allow_no_indices'
    },
    expandWildcards: {
      type: 'enum',
      'default': 'open',
      options: [
        'open',
        'closed'
      ],
      name: 'expand_wildcards'
    },
    percolateIndex: {
      type: 'string',
      name: 'percolate_index'
    },
    percolateType: {
      type: 'string',
      name: 'percolate_type'
    },
    version: {
      type: 'number'
    },
    versionType: {
      type: 'enum',
      options: [
        'internal',
        'external',
        'external_gte',
        'force'
      ],
      name: 'version_type'
    }
  },
  urls: [
    {
      fmt: '/<%=index%>/<%=type%>/<%=id%>/_percolate/count',
      req: {
        index: {
          type: 'string'
        },
        type: {
          type: 'string'
        },
        id: {
          type: 'string'
        }
      }
    },
    {
      fmt: '/<%=index%>/<%=type%>/_percolate/count',
      req: {
        index: {
          type: 'string'
        },
        type: {
          type: 'string'
        }
      }
    }
  ],
  method: 'POST'
});

/**
 * Perform a [delete](http://www.elasticsearch.org/guide/en/elasticsearch/reference/master/docs-delete.html) request
 *
 * @param {Object} params - An object with parameters used to carry out this action
 * @param {String} params.consistency - Specific write consistency setting for the operation
 * @param {String} params.parent - ID of parent document
 * @param {Boolean} params.refresh - Refresh the index after performing the operation
 * @param {String} [params.replication=sync] - Specific replication type
 * @param {String} params.routing - Specific routing value
 * @param {Date, Number} params.timeout - Explicit operation timeout
 * @param {Number} params.version - Explicit version number for concurrency control
 * @param {String} params.versionType - Specific version type
 * @param {String} params.id - The document ID
 * @param {String} params.index - The name of the index
 * @param {String} params.type - The type of the document
 */
api['delete'] = ca({
  params: {
    consistency: {
      type: 'enum',
      options: [
        'one',
        'quorum',
        'all'
      ]
    },
    parent: {
      type: 'string'
    },
    refresh: {
      type: 'boolean'
    },
    replication: {
      type: 'enum',
      'default': 'sync',
      options: [
        'sync',
        'async'
      ]
    },
    routing: {
      type: 'string'
    },
    timeout: {
      type: 'time'
    },
    version: {
      type: 'number'
    },
    versionType: {
      type: 'enum',
      options: [
        'internal',
        'external',
        'external_gte',
        'force'
      ],
      name: 'version_type'
    }
  },
  url: {
    fmt: '/<%=index%>/<%=type%>/<%=id%>',
    req: {
      index: {
        type: 'string'
      },
      type: {
        type: 'string'
      },
      id: {
        type: 'string'
      }
    }
  },
  method: 'DELETE'
});

/**
 * Perform a [deleteByQuery](http://www.elasticsearch.org/guide/en/elasticsearch/reference/master/docs-delete-by-query.html) request
 *
 * @param {Object} params - An object with parameters used to carry out this action
 * @param {String} params.analyzer - The analyzer to use for the query string
 * @param {String} params.consistency - Specific write consistency setting for the operation
 * @param {String} [params.defaultOperator=OR] - The default operator for query string query (AND or OR)
 * @param {String} params.df - The field to use as default where no field prefix is given in the query string
 * @param {Boolean} params.ignoreUnavailable - Whether specified concrete indices should be ignored when unavailable (missing or closed)
 * @param {Boolean} params.allowNoIndices - Whether to ignore if a wildcard indices expression resolves into no concrete indices. (This includes `_all` string or when no indices have been specified)
 * @param {String} [params.expandWildcards=open] - Whether to expand wildcard expression to concrete indices that are open, closed or both.
 * @param {String} [params.replication=sync] - Specific replication type
 * @param {String} params.q - Query in the Lucene query string syntax
 * @param {String} params.routing - Specific routing value
 * @param {String} params.source - The URL-encoded query definition (instead of using the request body)
 * @param {Date, Number} params.timeout - Explicit operation timeout
 * @param {String, String[], Boolean} params.index - A comma-separated list of indices to restrict the operation; use `_all` to perform the operation on all indices
 * @param {String, String[], Boolean} params.type - A comma-separated list of types to restrict the operation
 */
api.deleteByQuery = ca({
  params: {
    analyzer: {
      type: 'string'
    },
    consistency: {
      type: 'enum',
      options: [
        'one',
        'quorum',
        'all'
      ]
    },
    defaultOperator: {
      type: 'enum',
      'default': 'OR',
      options: [
        'AND',
        'OR'
      ],
      name: 'default_operator'
    },
    df: {
      type: 'string'
    },
    ignoreUnavailable: {
      type: 'boolean',
      name: 'ignore_unavailable'
    },
    allowNoIndices: {
      type: 'boolean',
      name: 'allow_no_indices'
    },
    expandWildcards: {
      type: 'enum',
      'default': 'open',
      options: [
        'open',
        'closed'
      ],
      name: 'expand_wildcards'
    },
    replication: {
      type: 'enum',
      'default': 'sync',
      options: [
        'sync',
        'async'
      ]
    },
    q: {
      type: 'string'
    },
    routing: {
      type: 'string'
    },
    source: {
      type: 'string'
    },
    timeout: {
      type: 'time'
    }
  },
  urls: [
    {
      fmt: '/<%=index%>/<%=type%>/_query',
      req: {
        index: {
          type: 'list'
        },
        type: {
          type: 'list'
        }
      }
    },
    {
      fmt: '/<%=index%>/_query',
      req: {
        index: {
          type: 'list'
        }
      }
    }
  ],
  method: 'DELETE'
});

/**
 * Perform a [exists](http://www.elasticsearch.org/guide/en/elasticsearch/reference/master/docs-get.html) request
 *
 * @param {Object} params - An object with parameters used to carry out this action
 * @param {String} params.parent - The ID of the parent document
 * @param {String} params.preference - Specify the node or shard the operation should be performed on (default: random)
 * @param {Boolean} params.realtime - Specify whether to perform the operation in realtime or search mode
 * @param {Boolean} params.refresh - Refresh the shard containing the document before performing the operation
 * @param {String} params.routing - Specific routing value
 * @param {String} params.id - The document ID
 * @param {String} params.index - The name of the index
 * @param {String} params.type - The type of the document (use `_all` to fetch the first document matching the ID across all types)
 */
api.exists = ca({
  params: {
    parent: {
      type: 'string'
    },
    preference: {
      type: 'string'
    },
    realtime: {
      type: 'boolean'
    },
    refresh: {
      type: 'boolean'
    },
    routing: {
      type: 'string'
    }
  },
  url: {
    fmt: '/<%=index%>/<%=type%>/<%=id%>',
    req: {
      index: {
        type: 'string'
      },
      type: {
        type: 'string'
      },
      id: {
        type: 'string'
      }
    }
  },
  method: 'HEAD'
});

/**
 * Perform a [explain](http://www.elasticsearch.org/guide/en/elasticsearch/reference/master/search-explain.html) request
 *
 * @param {Object} params - An object with parameters used to carry out this action
 * @param {Boolean} params.analyzeWildcard - Specify whether wildcards and prefix queries in the query string query should be analyzed (default: false)
 * @param {String} params.analyzer - The analyzer for the query string query
 * @param {String} [params.defaultOperator=OR] - The default operator for query string query (AND or OR)
 * @param {String} params.df - The default field for query string query (default: _all)
 * @param {String, String[], Boolean} params.fields - A comma-separated list of fields to return in the response
 * @param {Boolean} params.lenient - Specify whether format-based query failures (such as providing text to a numeric field) should be ignored
 * @param {Boolean} params.lowercaseExpandedTerms - Specify whether query terms should be lowercased
 * @param {String} params.parent - The ID of the parent document
 * @param {String} params.preference - Specify the node or shard the operation should be performed on (default: random)
 * @param {String} params.q - Query in the Lucene query string syntax
 * @param {String} params.routing - Specific routing value
 * @param {String} params.source - The URL-encoded query definition (instead of using the request body)
 * @param {String, String[], Boolean} params._source - True or false to return the _source field or not, or a list of fields to return
 * @param {String, String[], Boolean} params._sourceExclude - A list of fields to exclude from the returned _source field
 * @param {String, String[], Boolean} params._sourceInclude - A list of fields to extract and return from the _source field
 * @param {String} params.id - The document ID
 * @param {String} params.index - The name of the index
 * @param {String} params.type - The type of the document
 */
api.explain = ca({
  params: {
    analyzeWildcard: {
      type: 'boolean',
      name: 'analyze_wildcard'
    },
    analyzer: {
      type: 'string'
    },
    defaultOperator: {
      type: 'enum',
      'default': 'OR',
      options: [
        'AND',
        'OR'
      ],
      name: 'default_operator'
    },
    df: {
      type: 'string'
    },
    fields: {
      type: 'list'
    },
    lenient: {
      type: 'boolean'
    },
    lowercaseExpandedTerms: {
      type: 'boolean',
      name: 'lowercase_expanded_terms'
    },
    parent: {
      type: 'string'
    },
    preference: {
      type: 'string'
    },
    q: {
      type: 'string'
    },
    routing: {
      type: 'string'
    },
    source: {
      type: 'string'
    },
    _source: {
      type: 'list'
    },
    _sourceExclude: {
      type: 'list',
      name: '_source_exclude'
    },
    _sourceInclude: {
      type: 'list',
      name: '_source_include'
    }
  },
  url: {
    fmt: '/<%=index%>/<%=type%>/<%=id%>/_explain',
    req: {
      index: {
        type: 'string'
      },
      type: {
        type: 'string'
      },
      id: {
        type: 'string'
      }
    }
  },
  method: 'POST'
});

/**
 * Perform a [get](http://www.elasticsearch.org/guide/en/elasticsearch/reference/master/docs-get.html) request
 *
 * @param {Object} params - An object with parameters used to carry out this action
 * @param {String, String[], Boolean} params.fields - A comma-separated list of fields to return in the response
 * @param {String} params.parent - The ID of the parent document
 * @param {String} params.preference - Specify the node or shard the operation should be performed on (default: random)
 * @param {Boolean} params.realtime - Specify whether to perform the operation in realtime or search mode
 * @param {Boolean} params.refresh - Refresh the shard containing the document before performing the operation
 * @param {String} params.routing - Specific routing value
 * @param {String, String[], Boolean} params._source - True or false to return the _source field or not, or a list of fields to return
 * @param {String, String[], Boolean} params._sourceExclude - A list of fields to exclude from the returned _source field
 * @param {String, String[], Boolean} params._sourceInclude - A list of fields to extract and return from the _source field
 * @param {Number} params.version - Explicit version number for concurrency control
 * @param {String} params.versionType - Specific version type
 * @param {String} params.id - The document ID
 * @param {String} params.index - The name of the index
 * @param {String} params.type - The type of the document (use `_all` to fetch the first document matching the ID across all types)
 */
api.get = ca({
  params: {
    fields: {
      type: 'list'
    },
    parent: {
      type: 'string'
    },
    preference: {
      type: 'string'
    },
    realtime: {
      type: 'boolean'
    },
    refresh: {
      type: 'boolean'
    },
    routing: {
      type: 'string'
    },
    _source: {
      type: 'list'
    },
    _sourceExclude: {
      type: 'list',
      name: '_source_exclude'
    },
    _sourceInclude: {
      type: 'list',
      name: '_source_include'
    },
    version: {
      type: 'number'
    },
    versionType: {
      type: 'enum',
      options: [
        'internal',
        'external',
        'external_gte',
        'force'
      ],
      name: 'version_type'
    }
  },
  url: {
    fmt: '/<%=index%>/<%=type%>/<%=id%>',
    req: {
      index: {
        type: 'string'
      },
      type: {
        type: 'string'
      },
      id: {
        type: 'string'
      }
    }
  }
});

/**
 * Perform a [getSource](http://www.elasticsearch.org/guide/en/elasticsearch/reference/master/docs-get.html) request
 *
 * @param {Object} params - An object with parameters used to carry out this action
 * @param {String} params.parent - The ID of the parent document
 * @param {String} params.preference - Specify the node or shard the operation should be performed on (default: random)
 * @param {Boolean} params.realtime - Specify whether to perform the operation in realtime or search mode
 * @param {Boolean} params.refresh - Refresh the shard containing the document before performing the operation
 * @param {String} params.routing - Specific routing value
 * @param {String, String[], Boolean} params._source - True or false to return the _source field or not, or a list of fields to return
 * @param {String, String[], Boolean} params._sourceExclude - A list of fields to exclude from the returned _source field
 * @param {String, String[], Boolean} params._sourceInclude - A list of fields to extract and return from the _source field
 * @param {Number} params.version - Explicit version number for concurrency control
 * @param {String} params.versionType - Specific version type
 * @param {String} params.id - The document ID
 * @param {String} params.index - The name of the index
 * @param {String} params.type - The type of the document; use `_all` to fetch the first document matching the ID across all types
 */
api.getSource = ca({
  params: {
    parent: {
      type: 'string'
    },
    preference: {
      type: 'string'
    },
    realtime: {
      type: 'boolean'
    },
    refresh: {
      type: 'boolean'
    },
    routing: {
      type: 'string'
    },
    _source: {
      type: 'list'
    },
    _sourceExclude: {
      type: 'list',
      name: '_source_exclude'
    },
    _sourceInclude: {
      type: 'list',
      name: '_source_include'
    },
    version: {
      type: 'number'
    },
    versionType: {
      type: 'enum',
      options: [
        'internal',
        'external',
        'external_gte',
        'force'
      ],
      name: 'version_type'
    }
  },
  url: {
    fmt: '/<%=index%>/<%=type%>/<%=id%>/_source',
    req: {
      index: {
        type: 'string'
      },
      type: {
        type: 'string'
      },
      id: {
        type: 'string'
      }
    }
  }
});

/**
 * Perform a [index](http://www.elasticsearch.org/guide/en/elasticsearch/reference/master/docs-index_.html) request
 *
 * @param {Object} params - An object with parameters used to carry out this action
 * @param {String} params.consistency - Explicit write consistency setting for the operation
 * @param {String} params.parent - ID of the parent document
 * @param {Boolean} params.refresh - Refresh the index after performing the operation
 * @param {String} [params.replication=sync] - Specific replication type
 * @param {String} params.routing - Specific routing value
 * @param {Date, Number} params.timeout - Explicit operation timeout
 * @param {Date, Number} params.timestamp - Explicit timestamp for the document
 * @param {Duration} params.ttl - Expiration time for the document
 * @param {Number} params.version - Explicit version number for concurrency control
 * @param {String} params.versionType - Specific version type
 * @param {String} params.id - Document ID
 * @param {String} params.index - The name of the index
 * @param {String} params.type - The type of the document
 */
api.index = ca({
  params: {
    consistency: {
      type: 'enum',
      options: [
        'one',
        'quorum',
        'all'
      ]
    },
    opType: {
      type: 'enum',
      'default': 'index',
      options: [
        'index',
        'create'
      ],
      name: 'op_type'
    },
    parent: {
      type: 'string'
    },
    refresh: {
      type: 'boolean'
    },
    replication: {
      type: 'enum',
      'default': 'sync',
      options: [
        'sync',
        'async'
      ]
    },
    routing: {
      type: 'string'
    },
    timeout: {
      type: 'time'
    },
    timestamp: {
      type: 'time'
    },
    ttl: {
      type: 'duration'
    },
    version: {
      type: 'number'
    },
    versionType: {
      type: 'enum',
      options: [
        'internal',
        'external',
        'external_gte',
        'force'
      ],
      name: 'version_type'
    }
  },
  urls: [
    {
      fmt: '/<%=index%>/<%=type%>/<%=id%>',
      req: {
        index: {
          type: 'string'
        },
        type: {
          type: 'string'
        },
        id: {
          type: 'string'
        }
      }
    },
    {
      fmt: '/<%=index%>/<%=type%>',
      req: {
        index: {
          type: 'string'
        },
        type: {
          type: 'string'
        }
      }
    }
  ],
  needBody: true,
  method: 'POST'
});

api.indices = function IndicesNS(transport) {
  this.transport = transport;
};

/**
 * Perform a [indices.analyze](http://www.elasticsearch.org/guide/en/elasticsearch/reference/master/indices-analyze.html) request
 *
 * @param {Object} params - An object with parameters used to carry out this action
 * @param {String} params.analyzer - The name of the analyzer to use
 * @param {String} params.field - Use the analyzer configured for this field (instead of passing the analyzer name)
 * @param {String, String[], Boolean} params.filters - A comma-separated list of filters to use for the analysis
 * @param {String} params.index - The name of the index to scope the operation
 * @param {Boolean} params.preferLocal - With `true`, specify that a local shard should be used if available, with `false`, use a random shard (default: true)
 * @param {String} params.text - The text on which the analysis should be performed (when request body is not used)
 * @param {String} params.tokenizer - The name of the tokenizer to use for the analysis
 * @param {String} [params.format=detailed] - Format of the output
 */
api.indices.prototype.analyze = ca({
  params: {
    analyzer: {
      type: 'string'
    },
    field: {
      type: 'string'
    },
    filters: {
      type: 'list'
    },
    index: {
      type: 'string'
    },
    preferLocal: {
      type: 'boolean',
      name: 'prefer_local'
    },
    text: {
      type: 'string'
    },
    tokenizer: {
      type: 'string'
    },
    format: {
      type: 'enum',
      'default': 'detailed',
      options: [
        'detailed',
        'text'
      ]
    }
  },
  urls: [
    {
      fmt: '/<%=index%>/_analyze',
      req: {
        index: {
          type: 'string'
        }
      }
    },
    {
      fmt: '/_analyze'
    }
  ],
  method: 'POST'
});

/**
 * Perform a [indices.clearCache](http://www.elasticsearch.org/guide/en/elasticsearch/reference/master/indices-clearcache.html) request
 *
 * @param {Object} params - An object with parameters used to carry out this action
 * @param {Boolean} params.fieldData - Clear field data
 * @param {Boolean} params.fielddata - Clear field data
 * @param {String, String[], Boolean} params.fields - A comma-separated list of fields to clear when using the `field_data` parameter (default: all)
 * @param {Boolean} params.filter - Clear filter caches
 * @param {Boolean} params.filterCache - Clear filter caches
 * @param {Boolean} params.filterKeys - A comma-separated list of keys to clear when using the `filter_cache` parameter (default: all)
 * @param {Boolean} params.id - Clear ID caches for parent/child
 * @param {Boolean} params.idCache - Clear ID caches for parent/child
 * @param {Boolean} params.ignoreUnavailable - Whether specified concrete indices should be ignored when unavailable (missing or closed)
 * @param {Boolean} params.allowNoIndices - Whether to ignore if a wildcard indices expression resolves into no concrete indices. (This includes `_all` string or when no indices have been specified)
 * @param {String} [params.expandWildcards=open] - Whether to expand wildcard expression to concrete indices that are open, closed or both.
 * @param {String, String[], Boolean} params.index - A comma-separated list of index name to limit the operation
 * @param {Boolean} params.recycler - Clear the recycler cache
 */
api.indices.prototype.clearCache = ca({
  params: {
    fieldData: {
      type: 'boolean',
      name: 'field_data'
    },
    fielddata: {
      type: 'boolean'
    },
    fields: {
      type: 'list'
    },
    filter: {
      type: 'boolean'
    },
    filterCache: {
      type: 'boolean',
      name: 'filter_cache'
    },
    filterKeys: {
      type: 'boolean',
      name: 'filter_keys'
    },
    id: {
      type: 'boolean'
    },
    idCache: {
      type: 'boolean',
      name: 'id_cache'
    },
    ignoreUnavailable: {
      type: 'boolean',
      name: 'ignore_unavailable'
    },
    allowNoIndices: {
      type: 'boolean',
      name: 'allow_no_indices'
    },
    expandWildcards: {
      type: 'enum',
      'default': 'open',
      options: [
        'open',
        'closed'
      ],
      name: 'expand_wildcards'
    },
    index: {
      type: 'list'
    },
    recycler: {
      type: 'boolean'
    }
  },
  urls: [
    {
      fmt: '/<%=index%>/_cache/clear',
      req: {
        index: {
          type: 'list'
        }
      }
    },
    {
      fmt: '/_cache/clear'
    }
  ],
  method: 'POST'
});

/**
 * Perform a [indices.close](http://www.elasticsearch.org/guide/en/elasticsearch/reference/master/indices-open-close.html) request
 *
 * @param {Object} params - An object with parameters used to carry out this action
 * @param {Date, Number} params.timeout - Explicit operation timeout
 * @param {Date, Number} params.masterTimeout - Specify timeout for connection to master
 * @param {Boolean} params.ignoreUnavailable - Whether specified concrete indices should be ignored when unavailable (missing or closed)
 * @param {Boolean} params.allowNoIndices - Whether to ignore if a wildcard indices expression resolves into no concrete indices. (This includes `_all` string or when no indices have been specified)
 * @param {String} [params.expandWildcards=open] - Whether to expand wildcard expression to concrete indices that are open, closed or both.
 * @param {String} params.index - The name of the index
 */
api.indices.prototype.close = ca({
  params: {
    timeout: {
      type: 'time'
    },
    masterTimeout: {
      type: 'time',
      name: 'master_timeout'
    },
    ignoreUnavailable: {
      type: 'boolean',
      name: 'ignore_unavailable'
    },
    allowNoIndices: {
      type: 'boolean',
      name: 'allow_no_indices'
    },
    expandWildcards: {
      type: 'enum',
      'default': 'open',
      options: [
        'open',
        'closed'
      ],
      name: 'expand_wildcards'
    }
  },
  url: {
    fmt: '/<%=index%>/_close',
    req: {
      index: {
        type: 'string'
      }
    }
  },
  method: 'POST'
});

/**
 * Perform a [indices.create](http://www.elasticsearch.org/guide/en/elasticsearch/reference/master/indices-create-index.html) request
 *
 * @param {Object} params - An object with parameters used to carry out this action
 * @param {Date, Number} params.timeout - Explicit operation timeout
 * @param {Date, Number} params.masterTimeout - Specify timeout for connection to master
 * @param {String} params.index - The name of the index
 */
api.indices.prototype.create = ca({
  params: {
    timeout: {
      type: 'time'
    },
    masterTimeout: {
      type: 'time',
      name: 'master_timeout'
    }
  },
  url: {
    fmt: '/<%=index%>',
    req: {
      index: {
        type: 'string'
      }
    }
  },
  method: 'POST'
});

/**
 * Perform a [indices.delete](http://www.elasticsearch.org/guide/en/elasticsearch/reference/master/indices-delete-index.html) request
 *
 * @param {Object} params - An object with parameters used to carry out this action
 * @param {Date, Number} params.timeout - Explicit operation timeout
 * @param {Date, Number} params.masterTimeout - Specify timeout for connection to master
 * @param {String, String[], Boolean} params.index - A comma-separated list of indices to delete; use `_all` or `*` string to delete all indices
 */
api.indices.prototype['delete'] = ca({
  params: {
    timeout: {
      type: 'time'
    },
    masterTimeout: {
      type: 'time',
      name: 'master_timeout'
    }
  },
  url: {
    fmt: '/<%=index%>',
    req: {
      index: {
        type: 'list'
      }
    }
  },
  method: 'DELETE'
});

/**
 * Perform a [indices.deleteAlias](http://www.elasticsearch.org/guide/en/elasticsearch/reference/master/indices-aliases.html) request
 *
 * @param {Object} params - An object with parameters used to carry out this action
 * @param {Date, Number} params.timeout - Explicit timestamp for the document
 * @param {Date, Number} params.masterTimeout - Specify timeout for connection to master
 * @param {String, String[], Boolean} params.index - A comma-separated list of index names (supports wildcards); use `_all` for all indices
 * @param {String, String[], Boolean} params.name - A comma-separated list of aliases to delete (supports wildcards); use `_all` to delete all aliases for the specified indices.
 */
api.indices.prototype.deleteAlias = ca({
  params: {
    timeout: {
      type: 'time'
    },
    masterTimeout: {
      type: 'time',
      name: 'master_timeout'
    }
  },
  url: {
    fmt: '/<%=index%>/_alias/<%=name%>',
    req: {
      index: {
        type: 'list'
      },
      name: {
        type: 'list'
      }
    }
  },
  method: 'DELETE'
});

/**
 * Perform a [indices.deleteMapping](http://www.elasticsearch.org/guide/en/elasticsearch/reference/master/indices-delete-mapping.html) request
 *
 * @param {Object} params - An object with parameters used to carry out this action
 * @param {Date, Number} params.masterTimeout - Specify timeout for connection to master
 * @param {String, String[], Boolean} params.index - A comma-separated list of index names (supports wildcards); use `_all` for all indices
 * @param {String, String[], Boolean} params.type - A comma-separated list of document types to delete (supports wildcards); use `_all` to delete all document types in the specified indices.
 */
api.indices.prototype.deleteMapping = ca({
  params: {
    masterTimeout: {
      type: 'time',
      name: 'master_timeout'
    }
  },
  url: {
    fmt: '/<%=index%>/<%=type%>/_mapping',
    req: {
      index: {
        type: 'list'
      },
      type: {
        type: 'list'
      }
    }
  },
  method: 'DELETE'
});

/**
 * Perform a [indices.deleteTemplate](http://www.elasticsearch.org/guide/en/elasticsearch/reference/master/indices-templates.html) request
 *
 * @param {Object} params - An object with parameters used to carry out this action
 * @param {Date, Number} params.timeout - Explicit operation timeout
 * @param {Date, Number} params.masterTimeout - Specify timeout for connection to master
 * @param {String} params.name - The name of the template
 */
api.indices.prototype.deleteTemplate = ca({
  params: {
    timeout: {
      type: 'time'
    },
    masterTimeout: {
      type: 'time',
      name: 'master_timeout'
    }
  },
  url: {
    fmt: '/_template/<%=name%>',
    req: {
      name: {
        type: 'string'
      }
    }
  },
  method: 'DELETE'
});

/**
 * Perform a [indices.deleteWarmer](http://www.elasticsearch.org/guide/en/elasticsearch/reference/master/indices-warmers.html) request
 *
 * @param {Object} params - An object with parameters used to carry out this action
 * @param {Date, Number} params.masterTimeout - Specify timeout for connection to master
 * @param {String, String[], Boolean} params.name - A comma-separated list of warmer names to delete (supports wildcards); use `_all` to delete all warmers in the specified indices. You must specify a name either in the uri or in the parameters.
 * @param {String, String[], Boolean} params.index - A comma-separated list of index names to delete warmers from (supports wildcards); use `_all` to perform the operation on all indices.
 */
api.indices.prototype.deleteWarmer = ca({
  params: {
    masterTimeout: {
      type: 'time',
      name: 'master_timeout'
    },
    name: {
      type: 'list'
    }
  },
  url: {
    fmt: '/<%=index%>/_warmer/<%=name%>',
    req: {
      index: {
        type: 'list'
      },
      name: {
        type: 'list'
      }
    }
  },
  method: 'DELETE'
});

/**
 * Perform a [indices.exists](http://www.elasticsearch.org/guide/en/elasticsearch/reference/master/indices-get-settings.html) request
 *
 * @param {Object} params - An object with parameters used to carry out this action
 * @param {Boolean} params.ignoreUnavailable - Whether specified concrete indices should be ignored when unavailable (missing or closed)
 * @param {Boolean} params.allowNoIndices - Whether to ignore if a wildcard indices expression resolves into no concrete indices. (This includes `_all` string or when no indices have been specified)
 * @param {String} [params.expandWildcards=open] - Whether to expand wildcard expression to concrete indices that are open, closed or both.
 * @param {Boolean} params.local - Return local information, do not retrieve the state from master node (default: false)
 * @param {String, String[], Boolean} params.index - A comma-separated list of indices to check
 */
api.indices.prototype.exists = ca({
  params: {
    ignoreUnavailable: {
      type: 'boolean',
      name: 'ignore_unavailable'
    },
    allowNoIndices: {
      type: 'boolean',
      name: 'allow_no_indices'
    },
    expandWildcards: {
      type: 'enum',
      'default': 'open',
      options: [
        'open',
        'closed'
      ],
      name: 'expand_wildcards'
    },
    local: {
      type: 'boolean'
    }
  },
  url: {
    fmt: '/<%=index%>',
    req: {
      index: {
        type: 'list'
      }
    }
  },
  method: 'HEAD'
});

/**
 * Perform a [indices.existsAlias](http://www.elasticsearch.org/guide/en/elasticsearch/reference/master/indices-aliases.html) request
 *
 * @param {Object} params - An object with parameters used to carry out this action
 * @param {Boolean} params.ignoreUnavailable - Whether specified concrete indices should be ignored when unavailable (missing or closed)
 * @param {Boolean} params.allowNoIndices - Whether to ignore if a wildcard indices expression resolves into no concrete indices. (This includes `_all` string or when no indices have been specified)
 * @param {String} [params.expandWildcards=open,closed] - Whether to expand wildcard expression to concrete indices that are open, closed or both.
 * @param {Boolean} params.local - Return local information, do not retrieve the state from master node (default: false)
 * @param {String, String[], Boolean} params.index - A comma-separated list of index names to filter aliases
 * @param {String, String[], Boolean} params.name - A comma-separated list of alias names to return
 */
api.indices.prototype.existsAlias = ca({
  params: {
    ignoreUnavailable: {
      type: 'boolean',
      name: 'ignore_unavailable'
    },
    allowNoIndices: {
      type: 'boolean',
      name: 'allow_no_indices'
    },
    expandWildcards: {
      type: 'enum',
      'default': [
        'open',
        'closed'
      ],
      options: [
        'open',
        'closed'
      ],
      name: 'expand_wildcards'
    },
    local: {
      type: 'boolean'
    }
  },
  urls: [
    {
      fmt: '/<%=index%>/_alias/<%=name%>',
      req: {
        index: {
          type: 'list'
        },
        name: {
          type: 'list'
        }
      }
    },
    {
      fmt: '/_alias/<%=name%>',
      req: {
        name: {
          type: 'list'
        }
      }
    },
    {
      fmt: '/<%=index%>/_alias',
      req: {
        index: {
          type: 'list'
        }
      }
    }
  ],
  method: 'HEAD'
});

/**
 * Perform a [indices.existsTemplate](http://www.elasticsearch.org/guide/en/elasticsearch/reference/master/indices-templates.html) request
 *
 * @param {Object} params - An object with parameters used to carry out this action
 * @param {Boolean} params.local - Return local information, do not retrieve the state from master node (default: false)
 * @param {String} params.name - The name of the template
 */
api.indices.prototype.existsTemplate = ca({
  params: {
    local: {
      type: 'boolean'
    }
  },
  url: {
    fmt: '/_template/<%=name%>',
    req: {
      name: {
        type: 'string'
      }
    }
  },
  method: 'HEAD'
});

/**
 * Perform a [indices.existsType](http://www.elasticsearch.org/guide/en/elasticsearch/reference/master/indices-types-exists.html) request
 *
 * @param {Object} params - An object with parameters used to carry out this action
 * @param {Boolean} params.ignoreUnavailable - Whether specified concrete indices should be ignored when unavailable (missing or closed)
 * @param {Boolean} params.allowNoIndices - Whether to ignore if a wildcard indices expression resolves into no concrete indices. (This includes `_all` string or when no indices have been specified)
 * @param {String} [params.expandWildcards=open] - Whether to expand wildcard expression to concrete indices that are open, closed or both.
 * @param {Boolean} params.local - Return local information, do not retrieve the state from master node (default: false)
 * @param {String, String[], Boolean} params.index - A comma-separated list of index names; use `_all` to check the types across all indices
 * @param {String, String[], Boolean} params.type - A comma-separated list of document types to check
 */
api.indices.prototype.existsType = ca({
  params: {
    ignoreUnavailable: {
      type: 'boolean',
      name: 'ignore_unavailable'
    },
    allowNoIndices: {
      type: 'boolean',
      name: 'allow_no_indices'
    },
    expandWildcards: {
      type: 'enum',
      'default': 'open',
      options: [
        'open',
        'closed'
      ],
      name: 'expand_wildcards'
    },
    local: {
      type: 'boolean'
    }
  },
  url: {
    fmt: '/<%=index%>/<%=type%>',
    req: {
      index: {
        type: 'list'
      },
      type: {
        type: 'list'
      }
    }
  },
  method: 'HEAD'
});

/**
 * Perform a [indices.flush](http://www.elasticsearch.org/guide/en/elasticsearch/reference/master/indices-flush.html) request
 *
 * @param {Object} params - An object with parameters used to carry out this action
 * @param {Boolean} params.force - Whether a flush should be forced even if it is not necessarily needed ie. if no changes will be committed to the index. This is useful if transaction log IDs should be incremented even if no uncommitted changes are present. (This setting can be considered as internal)
 * @param {Boolean} params.full - If set to true a new index writer is created and settings that have been changed related to the index writer will be refreshed. Note: if a full flush is required for a setting to take effect this will be part of the settings update process and it not required to be executed by the user. (This setting can be considered as internal)
 * @param {Boolean} params.ignoreUnavailable - Whether specified concrete indices should be ignored when unavailable (missing or closed)
 * @param {Boolean} params.allowNoIndices - Whether to ignore if a wildcard indices expression resolves into no concrete indices. (This includes `_all` string or when no indices have been specified)
 * @param {String} [params.expandWildcards=open] - Whether to expand wildcard expression to concrete indices that are open, closed or both.
 * @param {String, String[], Boolean} params.index - A comma-separated list of index names; use `_all` or empty string for all indices
 */
api.indices.prototype.flush = ca({
  params: {
    force: {
      type: 'boolean'
    },
    full: {
      type: 'boolean'
    },
    ignoreUnavailable: {
      type: 'boolean',
      name: 'ignore_unavailable'
    },
    allowNoIndices: {
      type: 'boolean',
      name: 'allow_no_indices'
    },
    expandWildcards: {
      type: 'enum',
      'default': 'open',
      options: [
        'open',
        'closed'
      ],
      name: 'expand_wildcards'
    }
  },
  urls: [
    {
      fmt: '/<%=index%>/_flush',
      req: {
        index: {
          type: 'list'
        }
      }
    },
    {
      fmt: '/_flush'
    }
  ],
  method: 'POST'
});

/**
 * Perform a [indices.getAlias](http://www.elasticsearch.org/guide/en/elasticsearch/reference/master/indices-aliases.html) request
 *
 * @param {Object} params - An object with parameters used to carry out this action
 * @param {Boolean} params.ignoreUnavailable - Whether specified concrete indices should be ignored when unavailable (missing or closed)
 * @param {Boolean} params.allowNoIndices - Whether to ignore if a wildcard indices expression resolves into no concrete indices. (This includes `_all` string or when no indices have been specified)
 * @param {String} [params.expandWildcards=open] - Whether to expand wildcard expression to concrete indices that are open, closed or both.
 * @param {Boolean} params.local - Return local information, do not retrieve the state from master node (default: false)
 * @param {String, String[], Boolean} params.index - A comma-separated list of index names to filter aliases
 * @param {String, String[], Boolean} params.name - A comma-separated list of alias names to return
 */
api.indices.prototype.getAlias = ca({
  params: {
    ignoreUnavailable: {
      type: 'boolean',
      name: 'ignore_unavailable'
    },
    allowNoIndices: {
      type: 'boolean',
      name: 'allow_no_indices'
    },
    expandWildcards: {
      type: 'enum',
      'default': 'open',
      options: [
        'open',
        'closed'
      ],
      name: 'expand_wildcards'
    },
    local: {
      type: 'boolean'
    }
  },
  urls: [
    {
      fmt: '/<%=index%>/_alias/<%=name%>',
      req: {
        index: {
          type: 'list'
        },
        name: {
          type: 'list'
        }
      }
    },
    {
      fmt: '/_alias/<%=name%>',
      req: {
        name: {
          type: 'list'
        }
      }
    },
    {
      fmt: '/<%=index%>/_alias',
      req: {
        index: {
          type: 'list'
        }
      }
    },
    {
      fmt: '/_alias'
    }
  ]
});

/**
 * Perform a [indices.getAliases](http://www.elasticsearch.org/guide/en/elasticsearch/reference/master/indices-aliases.html) request
 *
 * @param {Object} params - An object with parameters used to carry out this action
 * @param {Date, Number} params.timeout - Explicit operation timeout
 * @param {Boolean} params.local - Return local information, do not retrieve the state from master node (default: false)
 * @param {String, String[], Boolean} params.index - A comma-separated list of index names to filter aliases
 * @param {String, String[], Boolean} params.name - A comma-separated list of alias names to filter
 */
api.indices.prototype.getAliases = ca({
  params: {
    timeout: {
      type: 'time'
    },
    local: {
      type: 'boolean'
    }
  },
  urls: [
    {
      fmt: '/<%=index%>/_aliases/<%=name%>',
      req: {
        index: {
          type: 'list'
        },
        name: {
          type: 'list'
        }
      }
    },
    {
      fmt: '/<%=index%>/_aliases',
      req: {
        index: {
          type: 'list'
        }
      }
    },
    {
      fmt: '/_aliases/<%=name%>',
      req: {
        name: {
          type: 'list'
        }
      }
    },
    {
      fmt: '/_aliases'
    }
  ]
});

/**
 * Perform a [indices.getFieldMapping](http://www.elasticsearch.org/guide/en/elasticsearch/reference/master/indices-get-field-mapping.html) request
 *
 * @param {Object} params - An object with parameters used to carry out this action
 * @param {Boolean} params.includeDefaults - Whether the default mapping values should be returned as well
 * @param {Boolean} params.ignoreUnavailable - Whether specified concrete indices should be ignored when unavailable (missing or closed)
 * @param {Boolean} params.allowNoIndices - Whether to ignore if a wildcard indices expression resolves into no concrete indices. (This includes `_all` string or when no indices have been specified)
 * @param {String} [params.expandWildcards=open] - Whether to expand wildcard expression to concrete indices that are open, closed or both.
 * @param {Boolean} params.local - Return local information, do not retrieve the state from master node (default: false)
 * @param {String, String[], Boolean} params.index - A comma-separated list of index names
 * @param {String, String[], Boolean} params.type - A comma-separated list of document types
 * @param {String, String[], Boolean} params.field - A comma-separated list of fields
 */
api.indices.prototype.getFieldMapping = ca({
  params: {
    includeDefaults: {
      type: 'boolean',
      name: 'include_defaults'
    },
    ignoreUnavailable: {
      type: 'boolean',
      name: 'ignore_unavailable'
    },
    allowNoIndices: {
      type: 'boolean',
      name: 'allow_no_indices'
    },
    expandWildcards: {
      type: 'enum',
      'default': 'open',
      options: [
        'open',
        'closed'
      ],
      name: 'expand_wildcards'
    },
    local: {
      type: 'boolean'
    }
  },
  urls: [
    {
      fmt: '/<%=index%>/_mapping/<%=type%>/field/<%=field%>',
      req: {
        index: {
          type: 'list'
        },
        type: {
          type: 'list'
        },
        field: {
          type: 'list'
        }
      }
    },
    {
      fmt: '/<%=index%>/_mapping/field/<%=field%>',
      req: {
        index: {
          type: 'list'
        },
        field: {
          type: 'list'
        }
      }
    },
    {
      fmt: '/_mapping/<%=type%>/field/<%=field%>',
      req: {
        type: {
          type: 'list'
        },
        field: {
          type: 'list'
        }
      }
    },
    {
      fmt: '/_mapping/field/<%=field%>',
      req: {
        field: {
          type: 'list'
        }
      }
    }
  ]
});

/**
 * Perform a [indices.getMapping](http://www.elasticsearch.org/guide/en/elasticsearch/reference/master/indices-get-mapping.html) request
 *
 * @param {Object} params - An object with parameters used to carry out this action
 * @param {Boolean} params.ignoreUnavailable - Whether specified concrete indices should be ignored when unavailable (missing or closed)
 * @param {Boolean} params.allowNoIndices - Whether to ignore if a wildcard indices expression resolves into no concrete indices. (This includes `_all` string or when no indices have been specified)
 * @param {String} [params.expandWildcards=open] - Whether to expand wildcard expression to concrete indices that are open, closed or both.
 * @param {Boolean} params.local - Return local information, do not retrieve the state from master node (default: false)
 * @param {String, String[], Boolean} params.index - A comma-separated list of index names
 * @param {String, String[], Boolean} params.type - A comma-separated list of document types
 */
api.indices.prototype.getMapping = ca({
  params: {
    ignoreUnavailable: {
      type: 'boolean',
      name: 'ignore_unavailable'
    },
    allowNoIndices: {
      type: 'boolean',
      name: 'allow_no_indices'
    },
    expandWildcards: {
      type: 'enum',
      'default': 'open',
      options: [
        'open',
        'closed'
      ],
      name: 'expand_wildcards'
    },
    local: {
      type: 'boolean'
    }
  },
  urls: [
    {
      fmt: '/<%=index%>/_mapping/<%=type%>',
      req: {
        index: {
          type: 'list'
        },
        type: {
          type: 'list'
        }
      }
    },
    {
      fmt: '/<%=index%>/_mapping',
      req: {
        index: {
          type: 'list'
        }
      }
    },
    {
      fmt: '/_mapping/<%=type%>',
      req: {
        type: {
          type: 'list'
        }
      }
    },
    {
      fmt: '/_mapping'
    }
  ]
});

/**
 * Perform a [indices.getSettings](http://www.elasticsearch.org/guide/en/elasticsearch/reference/master/indices-get-mapping.html) request
 *
 * @param {Object} params - An object with parameters used to carry out this action
 * @param {Boolean} params.ignoreUnavailable - Whether specified concrete indices should be ignored when unavailable (missing or closed)
 * @param {Boolean} params.allowNoIndices - Whether to ignore if a wildcard indices expression resolves into no concrete indices. (This includes `_all` string or when no indices have been specified)
 * @param {String} [params.expandWildcards=open,closed] - Whether to expand wildcard expression to concrete indices that are open, closed or both.
 * @param {Boolean} params.flatSettings - Return settings in flat format (default: false)
 * @param {Boolean} params.local - Return local information, do not retrieve the state from master node (default: false)
 * @param {String, String[], Boolean} params.index - A comma-separated list of index names; use `_all` or empty string to perform the operation on all indices
 * @param {String, String[], Boolean} params.name - The name of the settings that should be included
 */
api.indices.prototype.getSettings = ca({
  params: {
    ignoreUnavailable: {
      type: 'boolean',
      name: 'ignore_unavailable'
    },
    allowNoIndices: {
      type: 'boolean',
      name: 'allow_no_indices'
    },
    expandWildcards: {
      type: 'enum',
      'default': [
        'open',
        'closed'
      ],
      options: [
        'open',
        'closed'
      ],
      name: 'expand_wildcards'
    },
    flatSettings: {
      type: 'boolean',
      name: 'flat_settings'
    },
    local: {
      type: 'boolean'
    }
  },
  urls: [
    {
      fmt: '/<%=index%>/_settings/<%=name%>',
      req: {
        index: {
          type: 'list'
        },
        name: {
          type: 'list'
        }
      }
    },
    {
      fmt: '/<%=index%>/_settings',
      req: {
        index: {
          type: 'list'
        }
      }
    },
    {
      fmt: '/_settings/<%=name%>',
      req: {
        name: {
          type: 'list'
        }
      }
    },
    {
      fmt: '/_settings'
    }
  ]
});

/**
 * Perform a [indices.getTemplate](http://www.elasticsearch.org/guide/en/elasticsearch/reference/master/indices-templates.html) request
 *
 * @param {Object} params - An object with parameters used to carry out this action
 * @param {Boolean} params.flatSettings - Return settings in flat format (default: false)
 * @param {Boolean} params.local - Return local information, do not retrieve the state from master node (default: false)
 * @param {String} params.name - The name of the template
 */
api.indices.prototype.getTemplate = ca({
  params: {
    flatSettings: {
      type: 'boolean',
      name: 'flat_settings'
    },
    local: {
      type: 'boolean'
    }
  },
  urls: [
    {
      fmt: '/_template/<%=name%>',
      req: {
        name: {
          type: 'string'
        }
      }
    },
    {
      fmt: '/_template'
    }
  ]
});

/**
 * Perform a [indices.getWarmer](http://www.elasticsearch.org/guide/en/elasticsearch/reference/master/indices-warmers.html) request
 *
 * @param {Object} params - An object with parameters used to carry out this action
 * @param {Boolean} params.ignoreUnavailable - Whether specified concrete indices should be ignored when unavailable (missing or closed)
 * @param {Boolean} params.allowNoIndices - Whether to ignore if a wildcard indices expression resolves into no concrete indices. (This includes `_all` string or when no indices have been specified)
 * @param {String} [params.expandWildcards=open] - Whether to expand wildcard expression to concrete indices that are open, closed or both.
 * @param {Boolean} params.local - Return local information, do not retrieve the state from master node (default: false)
 * @param {String, String[], Boolean} params.index - A comma-separated list of index names to restrict the operation; use `_all` to perform the operation on all indices
 * @param {String, String[], Boolean} params.name - The name of the warmer (supports wildcards); leave empty to get all warmers
 * @param {String, String[], Boolean} params.type - A comma-separated list of document types to restrict the operation; leave empty to perform the operation on all types
 */
api.indices.prototype.getWarmer = ca({
  params: {
    ignoreUnavailable: {
      type: 'boolean',
      name: 'ignore_unavailable'
    },
    allowNoIndices: {
      type: 'boolean',
      name: 'allow_no_indices'
    },
    expandWildcards: {
      type: 'enum',
      'default': 'open',
      options: [
        'open',
        'closed'
      ],
      name: 'expand_wildcards'
    },
    local: {
      type: 'boolean'
    }
  },
  urls: [
    {
      fmt: '/<%=index%>/<%=type%>/_warmer/<%=name%>',
      req: {
        index: {
          type: 'list'
        },
        type: {
          type: 'list'
        },
        name: {
          type: 'list'
        }
      }
    },
    {
      fmt: '/<%=index%>/_warmer/<%=name%>',
      req: {
        index: {
          type: 'list'
        },
        name: {
          type: 'list'
        }
      }
    },
    {
      fmt: '/<%=index%>/_warmer',
      req: {
        index: {
          type: 'list'
        }
      }
    },
    {
      fmt: '/_warmer/<%=name%>',
      req: {
        name: {
          type: 'list'
        }
      }
    },
    {
      fmt: '/_warmer'
    }
  ]
});

/**
 * Perform a [indices.open](http://www.elasticsearch.org/guide/en/elasticsearch/reference/master/indices-open-close.html) request
 *
 * @param {Object} params - An object with parameters used to carry out this action
 * @param {Date, Number} params.timeout - Explicit operation timeout
 * @param {Date, Number} params.masterTimeout - Specify timeout for connection to master
 * @param {Boolean} params.ignoreUnavailable - Whether specified concrete indices should be ignored when unavailable (missing or closed)
 * @param {Boolean} params.allowNoIndices - Whether to ignore if a wildcard indices expression resolves into no concrete indices. (This includes `_all` string or when no indices have been specified)
 * @param {String} [params.expandWildcards=closed] - Whether to expand wildcard expression to concrete indices that are open, closed or both.
 * @param {String} params.index - The name of the index
 */
api.indices.prototype.open = ca({
  params: {
    timeout: {
      type: 'time'
    },
    masterTimeout: {
      type: 'time',
      name: 'master_timeout'
    },
    ignoreUnavailable: {
      type: 'boolean',
      name: 'ignore_unavailable'
    },
    allowNoIndices: {
      type: 'boolean',
      name: 'allow_no_indices'
    },
    expandWildcards: {
      type: 'enum',
      'default': 'closed',
      options: [
        'open',
        'closed'
      ],
      name: 'expand_wildcards'
    }
  },
  url: {
    fmt: '/<%=index%>/_open',
    req: {
      index: {
        type: 'string'
      }
    }
  },
  method: 'POST'
});

/**
 * Perform a [indices.optimize](http://www.elasticsearch.org/guide/en/elasticsearch/reference/master/indices-optimize.html) request
 *
 * @param {Object} params - An object with parameters used to carry out this action
 * @param {Boolean} params.flush - Specify whether the index should be flushed after performing the operation (default: true)
 * @param {Boolean} params.ignoreUnavailable - Whether specified concrete indices should be ignored when unavailable (missing or closed)
 * @param {Boolean} params.allowNoIndices - Whether to ignore if a wildcard indices expression resolves into no concrete indices. (This includes `_all` string or when no indices have been specified)
 * @param {String} [params.expandWildcards=open] - Whether to expand wildcard expression to concrete indices that are open, closed or both.
 * @param {Number} params.maxNumSegments - The number of segments the index should be merged into (default: dynamic)
 * @param {Boolean} params.onlyExpungeDeletes - Specify whether the operation should only expunge deleted documents
 * @param {Anything} params.operationThreading - TODO: ?
 * @param {Boolean} params.waitForMerge - Specify whether the request should block until the merge process is finished (default: true)
 * @param {Boolean} params.force - Force a merge operation to run, even if there is a single segment in the index (default: false)
 * @param {String, String[], Boolean} params.index - A comma-separated list of index names; use `_all` or empty string to perform the operation on all indices
 */
api.indices.prototype.optimize = ca({
  params: {
    flush: {
      type: 'boolean'
    },
    ignoreUnavailable: {
      type: 'boolean',
      name: 'ignore_unavailable'
    },
    allowNoIndices: {
      type: 'boolean',
      name: 'allow_no_indices'
    },
    expandWildcards: {
      type: 'enum',
      'default': 'open',
      options: [
        'open',
        'closed'
      ],
      name: 'expand_wildcards'
    },
    maxNumSegments: {
      type: 'number',
      name: 'max_num_segments'
    },
    onlyExpungeDeletes: {
      type: 'boolean',
      name: 'only_expunge_deletes'
    },
    operationThreading: {
      name: 'operation_threading'
    },
    waitForMerge: {
      type: 'boolean',
      name: 'wait_for_merge'
    },
    force: {
      type: 'boolean'
    }
  },
  urls: [
    {
      fmt: '/<%=index%>/_optimize',
      req: {
        index: {
          type: 'list'
        }
      }
    },
    {
      fmt: '/_optimize'
    }
  ],
  method: 'POST'
});

/**
 * Perform a [indices.putAlias](http://www.elasticsearch.org/guide/en/elasticsearch/reference/master/indices-aliases.html) request
 *
 * @param {Object} params - An object with parameters used to carry out this action
 * @param {Date, Number} params.timeout - Explicit timestamp for the document
 * @param {Date, Number} params.masterTimeout - Specify timeout for connection to master
 * @param {String, String[], Boolean} params.index - A comma-separated list of index names the alias should point to (supports wildcards); use `_all` or omit to perform the operation on all indices.
 * @param {String} params.name - The name of the alias to be created or updated
 */
api.indices.prototype.putAlias = ca({
  params: {
    timeout: {
      type: 'time'
    },
    masterTimeout: {
      type: 'time',
      name: 'master_timeout'
    }
  },
  urls: [
    {
      fmt: '/<%=index%>/_alias/<%=name%>',
      req: {
        index: {
          type: 'list'
        },
        name: {
          type: 'string'
        }
      }
    },
    {
      fmt: '/_alias/<%=name%>',
      req: {
        name: {
          type: 'string'
        }
      }
    }
  ],
  method: 'PUT'
});

/**
 * Perform a [indices.putMapping](http://www.elasticsearch.org/guide/en/elasticsearch/reference/master/indices-put-mapping.html) request
 *
 * @param {Object} params - An object with parameters used to carry out this action
 * @param {Boolean} params.ignoreConflicts - Specify whether to ignore conflicts while updating the mapping (default: false)
 * @param {Date, Number} params.timeout - Explicit operation timeout
 * @param {Date, Number} params.masterTimeout - Specify timeout for connection to master
 * @param {Boolean} params.ignoreUnavailable - Whether specified concrete indices should be ignored when unavailable (missing or closed)
 * @param {Boolean} params.allowNoIndices - Whether to ignore if a wildcard indices expression resolves into no concrete indices. (This includes `_all` string or when no indices have been specified)
 * @param {String} [params.expandWildcards=open] - Whether to expand wildcard expression to concrete indices that are open, closed or both.
 * @param {String, String[], Boolean} params.index - A comma-separated list of index names the mapping should be added to (supports wildcards); use `_all` or omit to add the mapping on all indices.
 * @param {String} params.type - The name of the document type
 */
api.indices.prototype.putMapping = ca({
  params: {
    ignoreConflicts: {
      type: 'boolean',
      name: 'ignore_conflicts'
    },
    timeout: {
      type: 'time'
    },
    masterTimeout: {
      type: 'time',
      name: 'master_timeout'
    },
    ignoreUnavailable: {
      type: 'boolean',
      name: 'ignore_unavailable'
    },
    allowNoIndices: {
      type: 'boolean',
      name: 'allow_no_indices'
    },
    expandWildcards: {
      type: 'enum',
      'default': 'open',
      options: [
        'open',
        'closed'
      ],
      name: 'expand_wildcards'
    }
  },
  urls: [
    {
      fmt: '/<%=index%>/_mapping/<%=type%>',
      req: {
        index: {
          type: 'list'
        },
        type: {
          type: 'string'
        }
      }
    },
    {
      fmt: '/_mapping/<%=type%>',
      req: {
        type: {
          type: 'string'
        }
      }
    }
  ],
  needBody: true,
  method: 'PUT'
});

/**
 * Perform a [indices.putSettings](http://www.elasticsearch.org/guide/en/elasticsearch/reference/master/indices-update-settings.html) request
 *
 * @param {Object} params - An object with parameters used to carry out this action
 * @param {Date, Number} params.masterTimeout - Specify timeout for connection to master
 * @param {Boolean} params.ignoreUnavailable - Whether specified concrete indices should be ignored when unavailable (missing or closed)
 * @param {Boolean} params.allowNoIndices - Whether to ignore if a wildcard indices expression resolves into no concrete indices. (This includes `_all` string or when no indices have been specified)
 * @param {String} [params.expandWildcards=open] - Whether to expand wildcard expression to concrete indices that are open, closed or both.
 * @param {Boolean} params.flatSettings - Return settings in flat format (default: false)
 * @param {String, String[], Boolean} params.index - A comma-separated list of index names; use `_all` or empty string to perform the operation on all indices
 */
api.indices.prototype.putSettings = ca({
  params: {
    masterTimeout: {
      type: 'time',
      name: 'master_timeout'
    },
    ignoreUnavailable: {
      type: 'boolean',
      name: 'ignore_unavailable'
    },
    allowNoIndices: {
      type: 'boolean',
      name: 'allow_no_indices'
    },
    expandWildcards: {
      type: 'enum',
      'default': 'open',
      options: [
        'open',
        'closed'
      ],
      name: 'expand_wildcards'
    },
    flatSettings: {
      type: 'boolean',
      name: 'flat_settings'
    }
  },
  urls: [
    {
      fmt: '/<%=index%>/_settings',
      req: {
        index: {
          type: 'list'
        }
      }
    },
    {
      fmt: '/_settings'
    }
  ],
  needBody: true,
  method: 'PUT'
});

/**
 * Perform a [indices.putTemplate](http://www.elasticsearch.org/guide/en/elasticsearch/reference/master/indices-templates.html) request
 *
 * @param {Object} params - An object with parameters used to carry out this action
 * @param {Number} params.order - The order for this template when merging multiple matching ones (higher numbers are merged later, overriding the lower numbers)
 * @param {Date, Number} params.timeout - Explicit operation timeout
 * @param {Date, Number} params.masterTimeout - Specify timeout for connection to master
 * @param {Boolean} params.flatSettings - Return settings in flat format (default: false)
 * @param {String} params.name - The name of the template
 */
api.indices.prototype.putTemplate = ca({
  params: {
    order: {
      type: 'number'
    },
    timeout: {
      type: 'time'
    },
    masterTimeout: {
      type: 'time',
      name: 'master_timeout'
    },
    flatSettings: {
      type: 'boolean',
      name: 'flat_settings'
    }
  },
  url: {
    fmt: '/_template/<%=name%>',
    req: {
      name: {
        type: 'string'
      }
    }
  },
  needBody: true,
  method: 'PUT'
});

/**
 * Perform a [indices.putWarmer](http://www.elasticsearch.org/guide/en/elasticsearch/reference/master/indices-warmers.html) request
 *
 * @param {Object} params - An object with parameters used to carry out this action
 * @param {Date, Number} params.masterTimeout - Specify timeout for connection to master
 * @param {Boolean} params.ignoreUnavailable - Whether specified concrete indices should be ignored when unavailable (missing or closed) in the search request to warm
 * @param {Boolean} params.allowNoIndices - Whether to ignore if a wildcard indices expression resolves into no concrete indices in the search request to warm. (This includes `_all` string or when no indices have been specified)
 * @param {String} [params.expandWildcards=open] - Whether to expand wildcard expression to concrete indices that are open, closed or both, in the search request to warm.
 * @param {String, String[], Boolean} params.index - A comma-separated list of index names to register the warmer for; use `_all` or omit to perform the operation on all indices
 * @param {String} params.name - The name of the warmer
 * @param {String, String[], Boolean} params.type - A comma-separated list of document types to register the warmer for; leave empty to perform the operation on all types
 */
api.indices.prototype.putWarmer = ca({
  params: {
    masterTimeout: {
      type: 'time',
      name: 'master_timeout'
    },
    ignoreUnavailable: {
      type: 'boolean',
      name: 'ignore_unavailable'
    },
    allowNoIndices: {
      type: 'boolean',
      name: 'allow_no_indices'
    },
    expandWildcards: {
      type: 'enum',
      'default': 'open',
      options: [
        'open',
        'closed'
      ],
      name: 'expand_wildcards'
    }
  },
  urls: [
    {
      fmt: '/<%=index%>/<%=type%>/_warmer/<%=name%>',
      req: {
        index: {
          type: 'list'
        },
        type: {
          type: 'list'
        },
        name: {
          type: 'string'
        }
      }
    },
    {
      fmt: '/<%=index%>/_warmer/<%=name%>',
      req: {
        index: {
          type: 'list'
        },
        name: {
          type: 'string'
        }
      }
    },
    {
      fmt: '/_warmer/<%=name%>',
      req: {
        name: {
          type: 'string'
        }
      }
    }
  ],
  needBody: true,
  method: 'PUT'
});

/**
 * Perform a [indices.recovery](http://www.elasticsearch.org/guide/en/elasticsearch/reference/master/indices-recovery.html) request
 *
 * @param {Object} params - An object with parameters used to carry out this action
 * @param {Boolean} params.detailed - Whether to display detailed information about shard recovery
 * @param {Boolean} params.activeOnly - Display only those recoveries that are currently on-going
 * @param {Boolean} params.human - Whether to return time and byte values in human-readable format.
 * @param {String, String[], Boolean} params.index - A comma-separated list of index names; use `_all` or empty string to perform the operation on all indices
 */
api.indices.prototype.recovery = ca({
  params: {
    detailed: {
      type: 'boolean',
      'default': false
    },
    activeOnly: {
      type: 'boolean',
      'default': false,
      name: 'active_only'
    },
    human: {
      type: 'boolean',
      'default': false
    }
  },
  urls: [
    {
      fmt: '/<%=index%>/_recovery',
      req: {
        index: {
          type: 'list'
        }
      }
    },
    {
      fmt: '/_recovery'
    }
  ]
});

/**
 * Perform a [indices.refresh](http://www.elasticsearch.org/guide/en/elasticsearch/reference/master/indices-refresh.html) request
 *
 * @param {Object} params - An object with parameters used to carry out this action
 * @param {Boolean} params.ignoreUnavailable - Whether specified concrete indices should be ignored when unavailable (missing or closed)
 * @param {Boolean} params.allowNoIndices - Whether to ignore if a wildcard indices expression resolves into no concrete indices. (This includes `_all` string or when no indices have been specified)
 * @param {String} [params.expandWildcards=open] - Whether to expand wildcard expression to concrete indices that are open, closed or both.
 * @param {Boolean} params.force - Force a refresh even if not required
 * @param {Anything} params.operationThreading - TODO: ?
 * @param {String, String[], Boolean} params.index - A comma-separated list of index names; use `_all` or empty string to perform the operation on all indices
 */
api.indices.prototype.refresh = ca({
  params: {
    ignoreUnavailable: {
      type: 'boolean',
      name: 'ignore_unavailable'
    },
    allowNoIndices: {
      type: 'boolean',
      name: 'allow_no_indices'
    },
    expandWildcards: {
      type: 'enum',
      'default': 'open',
      options: [
        'open',
        'closed'
      ],
      name: 'expand_wildcards'
    },
    force: {
      type: 'boolean',
      'default': false
    },
    operationThreading: {
      name: 'operation_threading'
    }
  },
  urls: [
    {
      fmt: '/<%=index%>/_refresh',
      req: {
        index: {
          type: 'list'
        }
      }
    },
    {
      fmt: '/_refresh'
    }
  ],
  method: 'POST'
});

/**
<<<<<<< HEAD
 * Perform a [indices.snapshotIndex](http://www.elasticsearch.org/guide/en/elasticsearch/reference/0.90/indices-gateway-snapshot.html) request
=======
 * Perform a [indices.segments](http://www.elasticsearch.org/guide/en/elasticsearch/reference/master/indices-segments.html) request
>>>>>>> f87ec547
 *
 * @param {Object} params - An object with parameters used to carry out this action
 * @param {Boolean} params.ignoreUnavailable - Whether specified concrete indices should be ignored when unavailable (missing or closed)
 * @param {Boolean} params.allowNoIndices - Whether to ignore if a wildcard indices expression resolves into no concrete indices. (This includes `_all` string or when no indices have been specified)
 * @param {String} [params.expandWildcards=open] - Whether to expand wildcard expression to concrete indices that are open, closed or both.
 * @param {Boolean} params.human - Whether to return time and byte values in human-readable format.
 * @param {Anything} params.operationThreading - TODO: ?
 * @param {String, String[], Boolean} params.index - A comma-separated list of index names; use `_all` or empty string to perform the operation on all indices
 */
api.indices.prototype.segments = ca({
  params: {
    ignoreUnavailable: {
      type: 'boolean',
      name: 'ignore_unavailable'
    },
    allowNoIndices: {
      type: 'boolean',
      name: 'allow_no_indices'
    },
    expandWildcards: {
      type: 'enum',
      'default': 'open',
      options: [
        'open',
        'closed'
      ],
      name: 'expand_wildcards'
    },
    human: {
      type: 'boolean',
      'default': false
    },
    operationThreading: {
      name: 'operation_threading'
    }
  },
  urls: [
    {
      fmt: '/<%=index%>/_segments',
      req: {
        index: {
          type: 'list'
        }
      }
    },
    {
      fmt: '/_segments'
    }
  ]
});

/**
 * Perform a [indices.stats](http://www.elasticsearch.org/guide/en/elasticsearch/reference/master/indices-stats.html) request
 *
 * @param {Object} params - An object with parameters used to carry out this action
 * @param {String, String[], Boolean} params.completionFields - A comma-separated list of fields for `fielddata` and `suggest` index metric (supports wildcards)
 * @param {String, String[], Boolean} params.fielddataFields - A comma-separated list of fields for `fielddata` index metric (supports wildcards)
 * @param {String, String[], Boolean} params.fields - A comma-separated list of fields for `fielddata` and `completion` index metric (supports wildcards)
 * @param {Boolean} params.groups - A comma-separated list of search groups for `search` index metric
 * @param {Boolean} params.human - Whether to return time and byte values in human-readable format.
 * @param {String} [params.level=indices] - Return stats aggregated at cluster, index or shard level
 * @param {String, String[], Boolean} params.types - A comma-separated list of document types for the `indexing` index metric
 * @param {String, String[], Boolean} params.index - A comma-separated list of index names; use `_all` or empty string to perform the operation on all indices
 * @param {String, String[], Boolean} params.metric - Limit the information returned the specific metrics.
 */
api.indices.prototype.stats = ca({
  params: {
    completionFields: {
      type: 'list',
      name: 'completion_fields'
    },
    fielddataFields: {
      type: 'list',
      name: 'fielddata_fields'
    },
    fields: {
      type: 'list'
    },
    groups: {
      type: 'boolean'
    },
    human: {
      type: 'boolean',
      'default': false
    },
    level: {
      type: 'enum',
      'default': 'indices',
      options: [
        'cluster',
        'indices',
        'shards'
      ]
    },
    types: {
      type: 'list'
    }
  },
  urls: [
    {
      fmt: '/<%=index%>/_stats/<%=metric%>',
      req: {
        index: {
          type: 'list'
        },
        metric: {
          type: 'list',
          options: [
            '_all',
            'completion',
            'docs',
            'fielddata',
            'filter_cache',
            'flush',
            'get',
            'id_cache',
            'indexing',
            'merge',
            'percolate',
            'refresh',
            'search',
            'segments',
            'store',
            'warmer'
          ]
        }
      }
    },
    {
      fmt: '/_stats/<%=metric%>',
      req: {
        metric: {
          type: 'list',
          options: [
            '_all',
            'completion',
            'docs',
            'fielddata',
            'filter_cache',
            'flush',
            'get',
            'id_cache',
            'indexing',
            'merge',
            'percolate',
            'refresh',
            'search',
            'segments',
            'store',
            'warmer'
          ]
        }
      }
    },
    {
      fmt: '/<%=index%>/_stats',
      req: {
        index: {
          type: 'list'
        }
      }
    },
    {
      fmt: '/_stats'
    }
  ]
});

/**
 * Perform a [indices.status](http://www.elasticsearch.org/guide/en/elasticsearch/reference/master/indices-status.html) request
 *
 * @param {Object} params - An object with parameters used to carry out this action
 * @param {Boolean} params.ignoreUnavailable - Whether specified concrete indices should be ignored when unavailable (missing or closed)
 * @param {Boolean} params.allowNoIndices - Whether to ignore if a wildcard indices expression resolves into no concrete indices. (This includes `_all` string or when no indices have been specified)
 * @param {String} [params.expandWildcards=open] - Whether to expand wildcard expression to concrete indices that are open, closed or both.
 * @param {Boolean} params.human - Whether to return time and byte values in human-readable format.
 * @param {Anything} params.operationThreading - TODO: ?
 * @param {Boolean} params.recovery - Return information about shard recovery
 * @param {Boolean} params.snapshot - TODO: ?
 * @param {String, String[], Boolean} params.index - A comma-separated list of index names; use `_all` or empty string to perform the operation on all indices
 */
api.indices.prototype.status = ca({
  params: {
    ignoreUnavailable: {
      type: 'boolean',
      name: 'ignore_unavailable'
    },
    allowNoIndices: {
      type: 'boolean',
      name: 'allow_no_indices'
    },
    expandWildcards: {
      type: 'enum',
      'default': 'open',
      options: [
        'open',
        'closed'
      ],
      name: 'expand_wildcards'
    },
    human: {
      type: 'boolean',
      'default': false
    },
    operationThreading: {
      name: 'operation_threading'
    },
    recovery: {
      type: 'boolean'
    },
    snapshot: {
      type: 'boolean'
    }
  },
  urls: [
    {
      fmt: '/<%=index%>/_status',
      req: {
        index: {
          type: 'list'
        }
      }
    },
    {
      fmt: '/_status'
    }
  ]
});

/**
 * Perform a [indices.updateAliases](http://www.elasticsearch.org/guide/en/elasticsearch/reference/master/indices-aliases.html) request
 *
 * @param {Object} params - An object with parameters used to carry out this action
 * @param {Date, Number} params.timeout - Request timeout
 * @param {Date, Number} params.masterTimeout - Specify timeout for connection to master
 */
api.indices.prototype.updateAliases = ca({
  params: {
    timeout: {
      type: 'time'
    },
    masterTimeout: {
      type: 'time',
      name: 'master_timeout'
    }
  },
  url: {
    fmt: '/_aliases'
  },
  needBody: true,
  method: 'POST'
});

/**
 * Perform a [indices.validateQuery](http://www.elasticsearch.org/guide/en/elasticsearch/reference/master/search-validate.html) request
 *
 * @param {Object} params - An object with parameters used to carry out this action
 * @param {Boolean} params.explain - Return detailed information about the error
 * @param {Boolean} params.ignoreUnavailable - Whether specified concrete indices should be ignored when unavailable (missing or closed)
 * @param {Boolean} params.allowNoIndices - Whether to ignore if a wildcard indices expression resolves into no concrete indices. (This includes `_all` string or when no indices have been specified)
 * @param {String} [params.expandWildcards=open] - Whether to expand wildcard expression to concrete indices that are open, closed or both.
 * @param {Anything} params.operationThreading - TODO: ?
 * @param {String} params.source - The URL-encoded query definition (instead of using the request body)
 * @param {String} params.q - Query in the Lucene query string syntax
 * @param {String, String[], Boolean} params.index - A comma-separated list of index names to restrict the operation; use `_all` or empty string to perform the operation on all indices
 * @param {String, String[], Boolean} params.type - A comma-separated list of document types to restrict the operation; leave empty to perform the operation on all types
 */
api.indices.prototype.validateQuery = ca({
  params: {
    explain: {
      type: 'boolean'
    },
    ignoreUnavailable: {
      type: 'boolean',
      name: 'ignore_unavailable'
    },
    allowNoIndices: {
      type: 'boolean',
      name: 'allow_no_indices'
    },
    expandWildcards: {
      type: 'enum',
      'default': 'open',
      options: [
        'open',
        'closed'
      ],
      name: 'expand_wildcards'
    },
    operationThreading: {
      name: 'operation_threading'
    },
    source: {
      type: 'string'
    },
    q: {
      type: 'string'
    }
  },
  urls: [
    {
      fmt: '/<%=index%>/<%=type%>/_validate/query',
      req: {
        index: {
          type: 'list'
        },
        type: {
          type: 'list'
        }
      }
    },
    {
      fmt: '/<%=index%>/_validate/query',
      req: {
        index: {
          type: 'list'
        }
      }
    },
    {
      fmt: '/_validate/query'
    }
  ],
  method: 'POST'
});

/**
 * Perform a [info](http://www.elasticsearch.org/guide/) request
 *
 * @param {Object} params - An object with parameters used to carry out this action
 */
api.info = ca({
  url: {
    fmt: '/'
  }
});

/**
 * Perform a [mget](http://www.elasticsearch.org/guide/en/elasticsearch/reference/master/docs-multi-get.html) request
 *
 * @param {Object} params - An object with parameters used to carry out this action
 * @param {String, String[], Boolean} params.fields - A comma-separated list of fields to return in the response
 * @param {String} params.preference - Specify the node or shard the operation should be performed on (default: random)
 * @param {Boolean} params.realtime - Specify whether to perform the operation in realtime or search mode
 * @param {Boolean} params.refresh - Refresh the shard containing the document before performing the operation
 * @param {String, String[], Boolean} params._source - True or false to return the _source field or not, or a list of fields to return
 * @param {String, String[], Boolean} params._sourceExclude - A list of fields to exclude from the returned _source field
 * @param {String, String[], Boolean} params._sourceInclude - A list of fields to extract and return from the _source field
 * @param {String} params.index - The name of the index
 * @param {String} params.type - The type of the document
 */
api.mget = ca({
  params: {
    fields: {
      type: 'list'
    },
    preference: {
      type: 'string'
    },
    realtime: {
      type: 'boolean'
    },
    refresh: {
      type: 'boolean'
    },
    _source: {
      type: 'list'
    },
    _sourceExclude: {
      type: 'list',
      name: '_source_exclude'
    },
    _sourceInclude: {
      type: 'list',
      name: '_source_include'
    }
  },
  urls: [
    {
      fmt: '/<%=index%>/<%=type%>/_mget',
      req: {
        index: {
          type: 'string'
        },
        type: {
          type: 'string'
        }
      }
    },
    {
      fmt: '/<%=index%>/_mget',
      req: {
        index: {
          type: 'string'
        }
      }
    },
    {
      fmt: '/_mget'
    }
  ],
  needBody: true,
  method: 'POST'
});

/**
 * Perform a [mlt](http://www.elasticsearch.org/guide/en/elasticsearch/reference/master/search-more-like-this.html) request
 *
 * @param {Object} params - An object with parameters used to carry out this action
 * @param {Number} params.boostTerms - The boost factor
 * @param {Number} params.maxDocFreq - The word occurrence frequency as count: words with higher occurrence in the corpus will be ignored
 * @param {Number} params.maxQueryTerms - The maximum query terms to be included in the generated query
 * @param {Number} params.maxWordLength - The minimum length of the word: longer words will be ignored
 * @param {Number} params.minDocFreq - The word occurrence frequency as count: words with lower occurrence in the corpus will be ignored
 * @param {Number} params.minTermFreq - The term frequency as percent: terms with lower occurence in the source document will be ignored
 * @param {Number} params.minWordLength - The minimum length of the word: shorter words will be ignored
 * @param {String, String[], Boolean} params.mltFields - Specific fields to perform the query against
 * @param {Number} params.percentTermsToMatch - How many terms have to match in order to consider the document a match (default: 0.3)
 * @param {String} params.routing - Specific routing value
 * @param {Number} params.searchFrom - The offset from which to return results
 * @param {String, String[], Boolean} params.searchIndices - A comma-separated list of indices to perform the query against (default: the index containing the document)
 * @param {String} params.searchQueryHint - The search query hint
 * @param {String} params.searchScroll - A scroll search request definition
 * @param {Number} params.searchSize - The number of documents to return (default: 10)
 * @param {String} params.searchSource - A specific search request definition (instead of using the request body)
 * @param {String} params.searchType - Specific search type (eg. `dfs_then_fetch`, `count`, etc)
 * @param {String, String[], Boolean} params.searchTypes - A comma-separated list of types to perform the query against (default: the same type as the document)
 * @param {String, String[], Boolean} params.stopWords - A list of stop words to be ignored
 * @param {String} params.id - The document ID
 * @param {String} params.index - The name of the index
 * @param {String} params.type - The type of the document (use `_all` to fetch the first document matching the ID across all types)
 */
api.mlt = ca({
  params: {
    boostTerms: {
      type: 'number',
      name: 'boost_terms'
    },
    maxDocFreq: {
      type: 'number',
      name: 'max_doc_freq'
    },
    maxQueryTerms: {
      type: 'number',
      name: 'max_query_terms'
    },
    maxWordLength: {
      type: 'number',
      name: 'max_word_length'
    },
    minDocFreq: {
      type: 'number',
      name: 'min_doc_freq'
    },
    minTermFreq: {
      type: 'number',
      name: 'min_term_freq'
    },
    minWordLength: {
      type: 'number',
      name: 'min_word_length'
    },
    mltFields: {
      type: 'list',
      name: 'mlt_fields'
    },
    percentTermsToMatch: {
      type: 'number',
      name: 'percent_terms_to_match'
    },
    routing: {
      type: 'string'
    },
    searchFrom: {
      type: 'number',
      name: 'search_from'
    },
    searchIndices: {
      type: 'list',
      name: 'search_indices'
    },
    searchQueryHint: {
      type: 'string',
      name: 'search_query_hint'
    },
    searchScroll: {
      type: 'string',
      name: 'search_scroll'
    },
    searchSize: {
      type: 'number',
      name: 'search_size'
    },
    searchSource: {
      type: 'string',
      name: 'search_source'
    },
    searchType: {
      type: 'string',
      name: 'search_type'
    },
    searchTypes: {
      type: 'list',
      name: 'search_types'
    },
    stopWords: {
      type: 'list',
      name: 'stop_words'
    }
  },
  url: {
    fmt: '/<%=index%>/<%=type%>/<%=id%>/_mlt',
    req: {
      index: {
        type: 'string'
      },
      type: {
        type: 'string'
      },
      id: {
        type: 'string'
      }
    }
  },
  method: 'POST'
});

/**
 * Perform a [mpercolate](http://www.elasticsearch.org/guide/en/elasticsearch/reference/master/search-percolate.html) request
 *
 * @param {Object} params - An object with parameters used to carry out this action
 * @param {Boolean} params.ignoreUnavailable - Whether specified concrete indices should be ignored when unavailable (missing or closed)
 * @param {Boolean} params.allowNoIndices - Whether to ignore if a wildcard indices expression resolves into no concrete indices. (This includes `_all` string or when no indices have been specified)
 * @param {String} [params.expandWildcards=open] - Whether to expand wildcard expression to concrete indices that are open, closed or both.
 * @param {String} params.index - The index of the document being count percolated to use as default
 * @param {String} params.type - The type of the document being percolated to use as default.
 */
api.mpercolate = ca({
  params: {
    ignoreUnavailable: {
      type: 'boolean',
      name: 'ignore_unavailable'
    },
    allowNoIndices: {
      type: 'boolean',
      name: 'allow_no_indices'
    },
    expandWildcards: {
      type: 'enum',
      'default': 'open',
      options: [
        'open',
        'closed'
      ],
      name: 'expand_wildcards'
    }
  },
  urls: [
    {
      fmt: '/<%=index%>/<%=type%>/_mpercolate',
      req: {
        index: {
          type: 'string'
        },
        type: {
          type: 'string'
        }
      }
    },
    {
      fmt: '/<%=index%>/_mpercolate',
      req: {
        index: {
          type: 'string'
        }
      }
    },
    {
      fmt: '/_mpercolate'
    }
  ],
  needBody: true,
  bulkBody: true,
  method: 'POST'
});

/**
 * Perform a [msearch](http://www.elasticsearch.org/guide/en/elasticsearch/reference/master/search-multi-search.html) request
 *
 * @param {Object} params - An object with parameters used to carry out this action
 * @param {String} params.searchType - Search operation type
 * @param {String, String[], Boolean} params.index - A comma-separated list of index names to use as default
 * @param {String, String[], Boolean} params.type - A comma-separated list of document types to use as default
 */
api.msearch = ca({
  params: {
    searchType: {
      type: 'enum',
      options: [
        'query_then_fetch',
        'query_and_fetch',
        'dfs_query_then_fetch',
        'dfs_query_and_fetch',
        'count',
        'scan'
      ],
      name: 'search_type'
    }
  },
  urls: [
    {
      fmt: '/<%=index%>/<%=type%>/_msearch',
      req: {
        index: {
          type: 'list'
        },
        type: {
          type: 'list'
        }
      }
    },
    {
      fmt: '/<%=index%>/_msearch',
      req: {
        index: {
          type: 'list'
        }
      }
    },
    {
      fmt: '/_msearch'
    }
  ],
  needBody: true,
  bulkBody: true,
  method: 'POST'
});

/**
 * Perform a [mtermvectors](http://www.elasticsearch.org/guide/en/elasticsearch/reference/master/docs-multi-termvectors.html) request
 *
 * @param {Object} params - An object with parameters used to carry out this action
 * @param {String, String[], Boolean} params.ids - A comma-separated list of documents ids. You must define ids as parameter or set "ids" or "docs" in the request body
 * @param {Boolean} params.termStatistics - Specifies if total term frequency and document frequency should be returned. Applies to all returned documents unless otherwise specified in body "params" or "docs".
 * @param {Boolean} [params.fieldStatistics=true] - Specifies if document count, sum of document frequencies and sum of total term frequencies should be returned. Applies to all returned documents unless otherwise specified in body "params" or "docs".
 * @param {String, String[], Boolean} params.fields - A comma-separated list of fields to return. Applies to all returned documents unless otherwise specified in body "params" or "docs".
 * @param {Boolean} [params.offsets=true] - Specifies if term offsets should be returned. Applies to all returned documents unless otherwise specified in body "params" or "docs".
 * @param {Boolean} [params.positions=true] - Specifies if term positions should be returned. Applies to all returned documents unless otherwise specified in body "params" or "docs".
 * @param {Boolean} [params.payloads=true] - Specifies if term payloads should be returned. Applies to all returned documents unless otherwise specified in body "params" or "docs".
 * @param {String} params.preference - Specify the node or shard the operation should be performed on (default: random) .Applies to all returned documents unless otherwise specified in body "params" or "docs".
 * @param {String} params.routing - Specific routing value. Applies to all returned documents unless otherwise specified in body "params" or "docs".
 * @param {String} params.parent - Parent id of documents. Applies to all returned documents unless otherwise specified in body "params" or "docs".
 * @param {String} params.index - The index in which the document resides.
 * @param {String} params.type - The type of the document.
 * @param {String} params.id - The id of the document.
 */
api.mtermvectors = ca({
  params: {
    ids: {
      type: 'list',
      required: false
    },
    termStatistics: {
      type: 'boolean',
      'default': false,
      required: false,
      name: 'term_statistics'
    },
    fieldStatistics: {
      type: 'boolean',
      'default': true,
      required: false,
      name: 'field_statistics'
    },
    fields: {
      type: 'list',
      required: false
    },
    offsets: {
      type: 'boolean',
      'default': true,
      required: false
    },
    positions: {
      type: 'boolean',
      'default': true,
      required: false
    },
    payloads: {
      type: 'boolean',
      'default': true,
      required: false
    },
    preference: {
      type: 'string',
      required: false
    },
    routing: {
      type: 'string',
      required: false
    },
    parent: {
      type: 'string',
      required: false
    }
  },
  urls: [
    {
      fmt: '/<%=index%>/<%=type%>/_mtermvectors',
      req: {
        index: {
          type: 'string'
        },
        type: {
          type: 'string'
        }
      }
    },
    {
      fmt: '/<%=index%>/_mtermvectors',
      req: {
        index: {
          type: 'string'
        }
      }
    },
    {
      fmt: '/_mtermvectors'
    }
  ],
  method: 'POST'
});

api.nodes = function NodesNS(transport) {
  this.transport = transport;
};

/**
 * Perform a [nodes.hotThreads](http://www.elasticsearch.org/guide/en/elasticsearch/reference/master/cluster-nodes-hot-threads.html) request
 *
 * @param {Object} params - An object with parameters used to carry out this action
 * @param {Date, Number} params.interval - The interval for the second sampling of threads
 * @param {Number} params.snapshots - Number of samples of thread stacktrace (default: 10)
 * @param {Number} params.threads - Specify the number of threads to provide information for (default: 3)
 * @param {String} params.type - The type to sample (default: cpu)
 * @param {String, String[], Boolean} params.nodeId - A comma-separated list of node IDs or names to limit the returned information; use `_local` to return information from the node you're connecting to, leave empty to get information from all nodes
 */
api.nodes.prototype.hotThreads = ca({
  params: {
    interval: {
      type: 'time'
    },
    snapshots: {
      type: 'number'
    },
    threads: {
      type: 'number'
    },
    type: {
      type: 'enum',
      options: [
        'cpu',
        'wait',
        'block'
      ]
    }
  },
  urls: [
    {
      fmt: '/_nodes/<%=nodeId%>/hotthreads',
      req: {
        nodeId: {
          type: 'list'
        }
      }
    },
    {
      fmt: '/_nodes/hotthreads'
    }
  ]
});

/**
 * Perform a [nodes.info](http://www.elasticsearch.org/guide/en/elasticsearch/reference/master/cluster-nodes-info.html) request
 *
 * @param {Object} params - An object with parameters used to carry out this action
 * @param {Boolean} params.flatSettings - Return settings in flat format (default: false)
 * @param {Boolean} params.human - Whether to return time and byte values in human-readable format.
 * @param {String, String[], Boolean} params.nodeId - A comma-separated list of node IDs or names to limit the returned information; use `_local` to return information from the node you're connecting to, leave empty to get information from all nodes
 * @param {String, String[], Boolean} params.metric - A comma-separated list of metrics you wish returned. Leave empty to return all.
 */
api.nodes.prototype.info = ca({
  params: {
    flatSettings: {
      type: 'boolean',
      name: 'flat_settings'
    },
    human: {
      type: 'boolean',
      'default': false
    }
  },
  urls: [
    {
      fmt: '/_nodes/<%=nodeId%>/<%=metric%>',
      req: {
        nodeId: {
          type: 'list'
        },
        metric: {
          type: 'list',
          options: [
            'settings',
            'os',
            'process',
            'jvm',
            'thread_pool',
            'network',
            'transport',
            'http',
            'plugins'
          ]
        }
      }
    },
    {
      fmt: '/_nodes/<%=nodeId%>',
      req: {
        nodeId: {
          type: 'list'
        }
      }
    },
    {
      fmt: '/_nodes/<%=metric%>',
      req: {
        metric: {
          type: 'list',
          options: [
            'settings',
            'os',
            'process',
            'jvm',
            'thread_pool',
            'network',
            'transport',
            'http',
            'plugins'
          ]
        }
      }
    },
    {
      fmt: '/_nodes'
    }
  ]
});

/**
 * Perform a [nodes.shutdown](http://www.elasticsearch.org/guide/en/elasticsearch/reference/master/cluster-nodes-shutdown.html) request
 *
 * @param {Object} params - An object with parameters used to carry out this action
 * @param {Date, Number} params.delay - Set the delay for the operation (default: 1s)
 * @param {Boolean} params.exit - Exit the JVM as well (default: true)
 * @param {String, String[], Boolean} params.nodeId - A comma-separated list of node IDs or names to perform the operation on; use `_local` to perform the operation on the node you're connected to, leave empty to perform the operation on all nodes
 */
api.nodes.prototype.shutdown = ca({
  params: {
    delay: {
      type: 'time'
    },
    exit: {
      type: 'boolean'
    }
  },
  urls: [
    {
      fmt: '/_cluster/nodes/<%=nodeId%>/_shutdown',
      req: {
        nodeId: {
          type: 'list'
        }
      }
    },
    {
      fmt: '/_shutdown'
    }
  ],
  method: 'POST'
});

/**
 * Perform a [nodes.stats](http://www.elasticsearch.org/guide/en/elasticsearch/reference/master/cluster-nodes-stats.html) request
 *
 * @param {Object} params - An object with parameters used to carry out this action
 * @param {String, String[], Boolean} params.completionFields - A comma-separated list of fields for `fielddata` and `suggest` index metric (supports wildcards)
 * @param {String, String[], Boolean} params.fielddataFields - A comma-separated list of fields for `fielddata` index metric (supports wildcards)
 * @param {String, String[], Boolean} params.fields - A comma-separated list of fields for `fielddata` and `completion` index metric (supports wildcards)
 * @param {Boolean} params.groups - A comma-separated list of search groups for `search` index metric
 * @param {Boolean} params.human - Whether to return time and byte values in human-readable format.
 * @param {String} [params.level=node] - Return indices stats aggregated at node, index or shard level
 * @param {String, String[], Boolean} params.types - A comma-separated list of document types for the `indexing` index metric
 * @param {String, String[], Boolean} params.metric - Limit the information returned to the specified metrics
 * @param {String, String[], Boolean} params.indexMetric - Limit the information returned for `indices` metric to the specific index metrics. Isn't used if `indices` (or `all`) metric isn't specified.
 * @param {String, String[], Boolean} params.nodeId - A comma-separated list of node IDs or names to limit the returned information; use `_local` to return information from the node you're connecting to, leave empty to get information from all nodes
 */
api.nodes.prototype.stats = ca({
  params: {
    completionFields: {
      type: 'list',
      name: 'completion_fields'
    },
    fielddataFields: {
      type: 'list',
      name: 'fielddata_fields'
    },
    fields: {
      type: 'list'
    },
    groups: {
      type: 'boolean'
    },
    human: {
      type: 'boolean',
      'default': false
    },
    level: {
      type: 'enum',
      'default': 'node',
      options: [
        'node',
        'indices',
        'shards'
      ]
    },
    types: {
      type: 'list'
    }
  },
  urls: [
    {
      fmt: '/_nodes/<%=nodeId%>/stats/<%=metric%>/<%=indexMetric%>',
      req: {
        nodeId: {
          type: 'list'
        },
        metric: {
          type: 'list',
          options: [
            '_all',
            'breaker',
            'fs',
            'http',
            'indices',
            'jvm',
            'network',
            'os',
            'process',
            'thread_pool',
            'transport'
          ]
        },
        indexMetric: {
          type: 'list',
          options: [
            '_all',
            'completion',
            'docs',
            'fielddata',
            'filter_cache',
            'flush',
            'get',
            'id_cache',
            'indexing',
            'merge',
            'percolate',
            'refresh',
            'search',
            'segments',
            'store',
            'warmer'
          ]
        }
      }
    },
    {
      fmt: '/_nodes/<%=nodeId%>/stats/<%=metric%>',
      req: {
        nodeId: {
          type: 'list'
        },
        metric: {
          type: 'list',
          options: [
            '_all',
            'breaker',
            'fs',
            'http',
            'indices',
            'jvm',
            'network',
            'os',
            'process',
            'thread_pool',
            'transport'
          ]
        }
      }
    },
    {
      fmt: '/_nodes/stats/<%=metric%>/<%=indexMetric%>',
      req: {
        metric: {
          type: 'list',
          options: [
            '_all',
            'breaker',
            'fs',
            'http',
            'indices',
            'jvm',
            'network',
            'os',
            'process',
            'thread_pool',
            'transport'
          ]
        },
        indexMetric: {
          type: 'list',
          options: [
            '_all',
            'completion',
            'docs',
            'fielddata',
            'filter_cache',
            'flush',
            'get',
            'id_cache',
            'indexing',
            'merge',
            'percolate',
            'refresh',
            'search',
            'segments',
            'store',
            'warmer'
          ]
        }
      }
    },
    {
      fmt: '/_nodes/<%=nodeId%>/stats',
      req: {
        nodeId: {
          type: 'list'
        }
      }
    },
    {
      fmt: '/_nodes/stats/<%=metric%>',
      req: {
        metric: {
          type: 'list',
          options: [
            '_all',
            'breaker',
            'fs',
            'http',
            'indices',
            'jvm',
            'network',
            'os',
            'process',
            'thread_pool',
            'transport'
          ]
        }
      }
    },
    {
      fmt: '/_nodes/stats'
    }
  ]
});

/**
 * Perform a [percolate](http://www.elasticsearch.org/guide/en/elasticsearch/reference/master/search-percolate.html) request
 *
 * @param {Object} params - An object with parameters used to carry out this action
 * @param {String, String[], Boolean} params.routing - A comma-separated list of specific routing values
 * @param {String} params.preference - Specify the node or shard the operation should be performed on (default: random)
 * @param {Boolean} params.ignoreUnavailable - Whether specified concrete indices should be ignored when unavailable (missing or closed)
 * @param {Boolean} params.allowNoIndices - Whether to ignore if a wildcard indices expression resolves into no concrete indices. (This includes `_all` string or when no indices have been specified)
 * @param {String} [params.expandWildcards=open] - Whether to expand wildcard expression to concrete indices that are open, closed or both.
 * @param {String} params.percolateIndex - The index to percolate the document into. Defaults to index.
 * @param {String} params.percolateType - The type to percolate document into. Defaults to type.
 * @param {Number} params.version - Explicit version number for concurrency control
 * @param {String} params.versionType - Specific version type
 * @param {String} params.index - The index of the document being percolated.
 * @param {String} params.type - The type of the document being percolated.
 * @param {String} params.id - Substitute the document in the request body with a document that is known by the specified id. On top of the id, the index and type parameter will be used to retrieve the document from within the cluster.
 */
api.percolate = ca({
  params: {
    routing: {
      type: 'list'
    },
    preference: {
      type: 'string'
    },
    ignoreUnavailable: {
      type: 'boolean',
      name: 'ignore_unavailable'
    },
    allowNoIndices: {
      type: 'boolean',
      name: 'allow_no_indices'
    },
    expandWildcards: {
      type: 'enum',
      'default': 'open',
      options: [
        'open',
        'closed'
      ],
      name: 'expand_wildcards'
    },
    percolateIndex: {
      type: 'string',
      name: 'percolate_index'
    },
    percolateType: {
      type: 'string',
      name: 'percolate_type'
    },
    version: {
      type: 'number'
    },
    versionType: {
      type: 'enum',
      options: [
        'internal',
        'external',
        'external_gte',
        'force'
      ],
      name: 'version_type'
    }
  },
  urls: [
    {
      fmt: '/<%=index%>/<%=type%>/<%=id%>/_percolate',
      req: {
        index: {
          type: 'string'
        },
        type: {
          type: 'string'
        },
        id: {
          type: 'string'
        }
      }
    },
    {
      fmt: '/<%=index%>/<%=type%>/_percolate',
      req: {
        index: {
          type: 'string'
        },
        type: {
          type: 'string'
        }
      }
    }
  ],
  method: 'POST'
});

/**
 * Perform a [ping](http://www.elasticsearch.org/guide/) request
 *
 * @param {Object} params - An object with parameters used to carry out this action
 */
api.ping = ca({
  url: {
    fmt: '/'
  },
  requestTimeout: 100,
  method: 'HEAD'
});

/**
 * Perform a [scroll](http://www.elasticsearch.org/guide/en/elasticsearch/reference/master/search-request-scroll.html) request
 *
 * @param {Object} params - An object with parameters used to carry out this action
 * @param {Duration} params.scroll - Specify how long a consistent view of the index should be maintained for scrolled search
 * @param {String} params.scrollId - The scroll ID
 */
api.scroll = ca({
  params: {
    scroll: {
      type: 'duration'
    },
    scrollId: {
      type: 'string',
      name: 'scroll_id'
    }
  },
  urls: [
    {
      fmt: '/_search/scroll/<%=scrollId%>',
      req: {
        scrollId: {
          type: 'string'
        }
      }
    },
    {
      fmt: '/_search/scroll'
    }
  ],
  method: 'POST'
});

/**
 * Perform a [search](http://www.elasticsearch.org/guide/en/elasticsearch/reference/master/search-search.html) request
 *
 * @param {Object} params - An object with parameters used to carry out this action
 * @param {String} params.analyzer - The analyzer to use for the query string
 * @param {Boolean} params.analyzeWildcard - Specify whether wildcard and prefix queries should be analyzed (default: false)
 * @param {String} [params.defaultOperator=OR] - The default operator for query string query (AND or OR)
 * @param {String} params.df - The field to use as default where no field prefix is given in the query string
 * @param {Boolean} params.explain - Specify whether to return detailed information about score computation as part of a hit
 * @param {String, String[], Boolean} params.fields - A comma-separated list of fields to return as part of a hit
 * @param {Number} params.from - Starting offset (default: 0)
 * @param {Boolean} params.ignoreUnavailable - Whether specified concrete indices should be ignored when unavailable (missing or closed)
 * @param {Boolean} params.allowNoIndices - Whether to ignore if a wildcard indices expression resolves into no concrete indices. (This includes `_all` string or when no indices have been specified)
 * @param {String} [params.expandWildcards=open] - Whether to expand wildcard expression to concrete indices that are open, closed or both.
 * @param {String, String[], Boolean} params.indicesBoost - Comma-separated list of index boosts
 * @param {Boolean} params.lenient - Specify whether format-based query failures (such as providing text to a numeric field) should be ignored
 * @param {Boolean} params.lowercaseExpandedTerms - Specify whether query terms should be lowercased
 * @param {String} params.preference - Specify the node or shard the operation should be performed on (default: random)
 * @param {String} params.q - Query in the Lucene query string syntax
 * @param {String, String[], Boolean} params.routing - A comma-separated list of specific routing values
 * @param {Duration} params.scroll - Specify how long a consistent view of the index should be maintained for scrolled search
 * @param {String} params.searchType - Search operation type
 * @param {Number} params.size - Number of hits to return (default: 10)
 * @param {String, String[], Boolean} params.sort - A comma-separated list of <field>:<direction> pairs
 * @param {String} params.source - The URL-encoded request definition using the Query DSL (instead of using request body)
 * @param {String, String[], Boolean} params._source - True or false to return the _source field or not, or a list of fields to return
 * @param {String, String[], Boolean} params._sourceExclude - A list of fields to exclude from the returned _source field
 * @param {String, String[], Boolean} params._sourceInclude - A list of fields to extract and return from the _source field
 * @param {String, String[], Boolean} params.stats - Specific 'tag' of the request for logging and statistical purposes
 * @param {String} params.suggestField - Specify which field to use for suggestions
 * @param {String} [params.suggestMode=missing] - Specify suggest mode
 * @param {Number} params.suggestSize - How many suggestions to return in response
 * @param {Text} params.suggestText - The source text for which the suggestions should be returned
 * @param {Date, Number} params.timeout - Explicit operation timeout
 * @param {Boolean} params.version - Specify whether to return document version as part of a hit
 * @param {String, String[], Boolean} params.index - A comma-separated list of index names to search; use `_all` or empty string to perform the operation on all indices
 * @param {String, String[], Boolean} params.type - A comma-separated list of document types to search; leave empty to perform the operation on all types
 */
api.search = ca({
  params: {
    analyzer: {
      type: 'string'
    },
    analyzeWildcard: {
      type: 'boolean',
      name: 'analyze_wildcard'
    },
    defaultOperator: {
      type: 'enum',
      'default': 'OR',
      options: [
        'AND',
        'OR'
      ],
      name: 'default_operator'
    },
    df: {
      type: 'string'
    },
    explain: {
      type: 'boolean'
    },
    fields: {
      type: 'list'
    },
    from: {
      type: 'number'
    },
    ignoreUnavailable: {
      type: 'boolean',
      name: 'ignore_unavailable'
    },
    allowNoIndices: {
      type: 'boolean',
      name: 'allow_no_indices'
    },
    expandWildcards: {
      type: 'enum',
      'default': 'open',
      options: [
        'open',
        'closed'
      ],
      name: 'expand_wildcards'
    },
    indicesBoost: {
      type: 'list',
      name: 'indices_boost'
    },
    lenient: {
      type: 'boolean'
    },
    lowercaseExpandedTerms: {
      type: 'boolean',
      name: 'lowercase_expanded_terms'
    },
    preference: {
      type: 'string'
    },
    q: {
      type: 'string'
    },
    routing: {
      type: 'list'
    },
    scroll: {
      type: 'duration'
    },
    searchType: {
      type: 'enum',
      options: [
        'query_then_fetch',
        'query_and_fetch',
        'dfs_query_then_fetch',
        'dfs_query_and_fetch',
        'count',
        'scan'
      ],
      name: 'search_type'
    },
    size: {
      type: 'number'
    },
    sort: {
      type: 'list'
    },
    source: {
      type: 'string'
    },
    _source: {
      type: 'list'
    },
    _sourceExclude: {
      type: 'list',
      name: '_source_exclude'
    },
    _sourceInclude: {
      type: 'list',
      name: '_source_include'
    },
    stats: {
      type: 'list'
    },
    suggestField: {
      type: 'string',
      name: 'suggest_field'
    },
    suggestMode: {
      type: 'enum',
      'default': 'missing',
      options: [
        'missing',
        'popular',
        'always'
      ],
      name: 'suggest_mode'
    },
    suggestSize: {
      type: 'number',
      name: 'suggest_size'
    },
    suggestText: {
      type: 'text',
      name: 'suggest_text'
    },
    timeout: {
      type: 'time'
    },
    version: {
      type: 'boolean'
    }
  },
  urls: [
    {
      fmt: '/<%=index%>/<%=type%>/_search',
      req: {
        index: {
          type: 'list'
        },
        type: {
          type: 'list'
        }
      }
    },
    {
      fmt: '/<%=index%>/_search',
      req: {
        index: {
          type: 'list'
        }
      }
    },
    {
      fmt: '/_search'
    }
  ],
  method: 'POST'
});

/**
 * Perform a [searchTemplate](http://www.elasticsearch.org/guide/en/elasticsearch/reference/master/search-search.html) request
 *
 * @param {Object} params - An object with parameters used to carry out this action
 * @param {String, String[], Boolean} params.index - A comma-separated list of index names to search; use `_all` or empty string to perform the operation on all indices
 * @param {String, String[], Boolean} params.type - A comma-separated list of document types to search; leave empty to perform the operation on all types
 */
api.searchTemplate = ca({
  urls: [
    {
      fmt: '/<%=index%>/<%=type%>/_search/template',
      req: {
        index: {
          type: 'list'
        },
        type: {
          type: 'list'
        }
      }
    },
    {
      fmt: '/<%=index%>/_search/template',
      req: {
        index: {
          type: 'list'
        }
      }
    },
    {
      fmt: '/_search/template'
    }
  ],
  method: 'POST'
});

api.snapshot = function SnapshotNS(transport) {
  this.transport = transport;
};

/**
 * Perform a [snapshot.create](http://www.elasticsearch.org/guide/en/elasticsearch/reference/master/modules-snapshots.html) request
 *
 * @param {Object} params - An object with parameters used to carry out this action
 * @param {Date, Number} params.masterTimeout - Explicit operation timeout for connection to master node
 * @param {Boolean} params.waitForCompletion - Should this request wait until the operation has completed before returning
 * @param {String} params.repository - A repository name
 * @param {String} params.snapshot - A snapshot name
 */
api.snapshot.prototype.create = ca({
  params: {
    masterTimeout: {
      type: 'time',
      name: 'master_timeout'
    },
    waitForCompletion: {
      type: 'boolean',
      'default': false,
      name: 'wait_for_completion'
    }
  },
  url: {
    fmt: '/_snapshot/<%=repository%>/<%=snapshot%>',
    req: {
      repository: {
        type: 'string'
      },
      snapshot: {
        type: 'string'
      }
    }
  },
  method: 'POST'
});

/**
 * Perform a [snapshot.createRepository](http://www.elasticsearch.org/guide/en/elasticsearch/reference/master/modules-snapshots.html) request
 *
 * @param {Object} params - An object with parameters used to carry out this action
 * @param {Date, Number} params.masterTimeout - Explicit operation timeout for connection to master node
 * @param {Date, Number} params.timeout - Explicit operation timeout
 * @param {String} params.repository - A repository name
 */
api.snapshot.prototype.createRepository = ca({
  params: {
    masterTimeout: {
      type: 'time',
      name: 'master_timeout'
    },
    timeout: {
      type: 'time'
    }
  },
  url: {
    fmt: '/_snapshot/<%=repository%>',
    req: {
      repository: {
        type: 'string'
      }
    }
  },
  needBody: true,
  method: 'POST'
});

/**
 * Perform a [snapshot.delete](http://www.elasticsearch.org/guide/en/elasticsearch/reference/master/modules-snapshots.html) request
 *
 * @param {Object} params - An object with parameters used to carry out this action
 * @param {Date, Number} params.masterTimeout - Explicit operation timeout for connection to master node
 * @param {String} params.repository - A repository name
 * @param {String} params.snapshot - A snapshot name
 */
api.snapshot.prototype['delete'] = ca({
  params: {
    masterTimeout: {
      type: 'time',
      name: 'master_timeout'
    }
  },
  url: {
    fmt: '/_snapshot/<%=repository%>/<%=snapshot%>',
    req: {
      repository: {
        type: 'string'
      },
      snapshot: {
        type: 'string'
      }
    }
  },
  method: 'DELETE'
});

/**
 * Perform a [snapshot.deleteRepository](http://www.elasticsearch.org/guide/en/elasticsearch/reference/master/modules-snapshots.html) request
 *
 * @param {Object} params - An object with parameters used to carry out this action
 * @param {Date, Number} params.masterTimeout - Explicit operation timeout for connection to master node
 * @param {Date, Number} params.timeout - Explicit operation timeout
 * @param {String, String[], Boolean} params.repository - A comma-separated list of repository names
 */
api.snapshot.prototype.deleteRepository = ca({
  params: {
    masterTimeout: {
      type: 'time',
      name: 'master_timeout'
    },
    timeout: {
      type: 'time'
    }
  },
  url: {
    fmt: '/_snapshot/<%=repository%>',
    req: {
      repository: {
        type: 'list'
      }
    }
  },
  method: 'DELETE'
});

/**
 * Perform a [snapshot.get](http://www.elasticsearch.org/guide/en/elasticsearch/reference/master/modules-snapshots.html) request
 *
 * @param {Object} params - An object with parameters used to carry out this action
 * @param {Date, Number} params.masterTimeout - Explicit operation timeout for connection to master node
 * @param {String} params.repository - A repository name
 * @param {String, String[], Boolean} params.snapshot - A comma-separated list of snapshot names
 */
api.snapshot.prototype.get = ca({
  params: {
    masterTimeout: {
      type: 'time',
      name: 'master_timeout'
    }
  },
  url: {
    fmt: '/_snapshot/<%=repository%>/<%=snapshot%>',
    req: {
      repository: {
        type: 'string'
      },
      snapshot: {
        type: 'list'
      }
    }
  }
});

/**
 * Perform a [snapshot.getRepository](http://www.elasticsearch.org/guide/en/elasticsearch/reference/master/modules-snapshots.html) request
 *
 * @param {Object} params - An object with parameters used to carry out this action
 * @param {Date, Number} params.masterTimeout - Explicit operation timeout for connection to master node
 * @param {Boolean} params.local - Return local information, do not retrieve the state from master node (default: false)
 * @param {String, String[], Boolean} params.repository - A comma-separated list of repository names
 */
api.snapshot.prototype.getRepository = ca({
  params: {
    masterTimeout: {
      type: 'time',
      name: 'master_timeout'
    },
    local: {
      type: 'boolean'
    }
  },
  urls: [
    {
      fmt: '/_snapshot/<%=repository%>',
      req: {
        repository: {
          type: 'list'
        }
      }
    },
    {
      fmt: '/_snapshot'
    }
  ]
});

/**
 * Perform a [snapshot.restore](http://www.elasticsearch.org/guide/en/elasticsearch/reference/master/modules-snapshots.html) request
 *
 * @param {Object} params - An object with parameters used to carry out this action
 * @param {Date, Number} params.masterTimeout - Explicit operation timeout for connection to master node
 * @param {Boolean} params.waitForCompletion - Should this request wait until the operation has completed before returning
 * @param {String} params.repository - A repository name
 * @param {String} params.snapshot - A snapshot name
 */
api.snapshot.prototype.restore = ca({
  params: {
    masterTimeout: {
      type: 'time',
      name: 'master_timeout'
    },
    waitForCompletion: {
      type: 'boolean',
      'default': false,
      name: 'wait_for_completion'
    }
  },
  url: {
    fmt: '/_snapshot/<%=repository%>/<%=snapshot%>/_restore',
    req: {
      repository: {
        type: 'string'
      },
      snapshot: {
        type: 'string'
      }
    }
  },
  method: 'POST'
});

/**
 * Perform a [snapshot.status](http://www.elasticsearch.org/guide/en/elasticsearch/reference/master/modules-snapshots.html) request
 *
 * @param {Object} params - An object with parameters used to carry out this action
 * @param {Date, Number} params.masterTimeout - Explicit operation timeout for connection to master node
 * @param {String} params.repository - A repository name
 * @param {String, String[], Boolean} params.snapshot - A comma-separated list of snapshot names
 */
api.snapshot.prototype.status = ca({
  params: {
    masterTimeout: {
      type: 'time',
      name: 'master_timeout'
    }
  },
  urls: [
    {
      fmt: '/_snapshot/<%=repository%>/<%=snapshot%>/_status',
      req: {
        repository: {
          type: 'string'
        },
        snapshot: {
          type: 'list'
        }
      }
    },
    {
      fmt: '/_snapshot/<%=repository%>/_status',
      req: {
        repository: {
          type: 'string'
        }
      }
    },
    {
      fmt: '/_snapshot/_status'
    }
  ]
});

/**
 * Perform a [suggest](http://www.elasticsearch.org/guide/en/elasticsearch/reference/master/search-search.html) request
 *
 * @param {Object} params - An object with parameters used to carry out this action
 * @param {Boolean} params.ignoreUnavailable - Whether specified concrete indices should be ignored when unavailable (missing or closed)
 * @param {Boolean} params.allowNoIndices - Whether to ignore if a wildcard indices expression resolves into no concrete indices. (This includes `_all` string or when no indices have been specified)
 * @param {String} [params.expandWildcards=open] - Whether to expand wildcard expression to concrete indices that are open, closed or both.
 * @param {String} params.preference - Specify the node or shard the operation should be performed on (default: random)
 * @param {String} params.routing - Specific routing value
 * @param {String} params.source - The URL-encoded request definition (instead of using request body)
 * @param {String, String[], Boolean} params.index - A comma-separated list of index names to restrict the operation; use `_all` or empty string to perform the operation on all indices
 */
api.suggest = ca({
  params: {
    ignoreUnavailable: {
      type: 'boolean',
      name: 'ignore_unavailable'
    },
    allowNoIndices: {
      type: 'boolean',
      name: 'allow_no_indices'
    },
    expandWildcards: {
      type: 'enum',
      'default': 'open',
      options: [
        'open',
        'closed'
      ],
      name: 'expand_wildcards'
    },
    preference: {
      type: 'string'
    },
    routing: {
      type: 'string'
    },
    source: {
      type: 'string'
    }
  },
  urls: [
    {
      fmt: '/<%=index%>/_suggest',
      req: {
        index: {
          type: 'list'
        }
      }
    },
    {
      fmt: '/_suggest'
    }
  ],
  needBody: true,
  method: 'POST'
});

/**
 * Perform a [termvector](http://www.elasticsearch.org/guide/en/elasticsearch/reference/master/docs-termvectors.html) request
 *
 * @param {Object} params - An object with parameters used to carry out this action
 * @param {Boolean} params.termStatistics - Specifies if total term frequency and document frequency should be returned.
 * @param {Boolean} [params.fieldStatistics=true] - Specifies if document count, sum of document frequencies and sum of total term frequencies should be returned.
 * @param {String, String[], Boolean} params.fields - A comma-separated list of fields to return.
 * @param {Boolean} [params.offsets=true] - Specifies if term offsets should be returned.
 * @param {Boolean} [params.positions=true] - Specifies if term positions should be returned.
 * @param {Boolean} [params.payloads=true] - Specifies if term payloads should be returned.
 * @param {String} params.preference - Specify the node or shard the operation should be performed on (default: random).
 * @param {String} params.routing - Specific routing value.
 * @param {String} params.parent - Parent id of documents.
 * @param {String} params.index - The index in which the document resides.
 * @param {String} params.type - The type of the document.
 * @param {String} params.id - The id of the document.
 */
api.termvector = ca({
  params: {
    termStatistics: {
      type: 'boolean',
      'default': false,
      required: false,
      name: 'term_statistics'
    },
    fieldStatistics: {
      type: 'boolean',
      'default': true,
      required: false,
      name: 'field_statistics'
    },
    fields: {
      type: 'list',
      required: false
    },
    offsets: {
      type: 'boolean',
      'default': true,
      required: false
    },
    positions: {
      type: 'boolean',
      'default': true,
      required: false
    },
    payloads: {
      type: 'boolean',
      'default': true,
      required: false
    },
    preference: {
      type: 'string',
      required: false
    },
    routing: {
      type: 'string',
      required: false
    },
    parent: {
      type: 'string',
      required: false
    }
  },
  url: {
    fmt: '/<%=index%>/<%=type%>/<%=id%>/_termvector',
    req: {
      index: {
        type: 'string'
      },
      type: {
        type: 'string'
      },
      id: {
        type: 'string'
      }
    }
  },
  method: 'POST'
});

/**
 * Perform a [update](http://www.elasticsearch.org/guide/en/elasticsearch/reference/master/docs-update.html) request
 *
 * @param {Object} params - An object with parameters used to carry out this action
 * @param {String} params.consistency - Explicit write consistency setting for the operation
 * @param {String, String[], Boolean} params.fields - A comma-separated list of fields to return in the response
 * @param {String} params.lang - The script language (default: mvel)
 * @param {String} params.parent - ID of the parent document
 * @param {Boolean} params.refresh - Refresh the index after performing the operation
 * @param {String} [params.replication=sync] - Specific replication type
 * @param {Number} params.retryOnConflict - Specify how many times should the operation be retried when a conflict occurs (default: 0)
 * @param {String} params.routing - Specific routing value
 * @param {Anything} params.script - The URL-encoded script definition (instead of using request body)
 * @param {Date, Number} params.timeout - Explicit operation timeout
 * @param {Date, Number} params.timestamp - Explicit timestamp for the document
 * @param {Duration} params.ttl - Expiration time for the document
 * @param {Number} params.version - Explicit version number for concurrency control
 * @param {String} params.versionType - Specific version type
 * @param {String} params.id - Document ID
 * @param {String} params.index - The name of the index
 * @param {String} params.type - The type of the document
 */
api.update = ca({
  params: {
    consistency: {
      type: 'enum',
      options: [
        'one',
        'quorum',
        'all'
      ]
    },
    fields: {
      type: 'list'
    },
    lang: {
      type: 'string'
    },
    parent: {
      type: 'string'
    },
    refresh: {
      type: 'boolean'
    },
    replication: {
      type: 'enum',
      'default': 'sync',
      options: [
        'sync',
        'async'
      ]
    },
    retryOnConflict: {
      type: 'number',
      name: 'retry_on_conflict'
    },
    routing: {
      type: 'string'
    },
    script: {},
    timeout: {
      type: 'time'
    },
    timestamp: {
      type: 'time'
    },
    ttl: {
      type: 'duration'
    },
    version: {
      type: 'number'
    },
    versionType: {
      type: 'enum',
      options: [
        'internal',
        'external',
        'external_gte',
        'force'
      ],
      name: 'version_type'
    }
  },
  url: {
    fmt: '/<%=index%>/<%=type%>/<%=id%>/_update',
    req: {
      index: {
        type: 'string'
      },
      type: {
        type: 'string'
      },
      id: {
        type: 'string'
      }
    }
  },
  method: 'POST'
});

/**
 * Perform a [create](http://www.elasticsearch.org/guide/en/elasticsearch/reference/master/docs-index_.html) request
 *
 * @param {Object} params - An object with parameters used to carry out this action
 * @param {String} params.consistency - Explicit write consistency setting for the operation
 * @param {String} params.parent - ID of the parent document
 * @param {Boolean} params.refresh - Refresh the index after performing the operation
 * @param {String} [params.replication=sync] - Specific replication type
 * @param {String} params.routing - Specific routing value
 * @param {Date, Number} params.timeout - Explicit operation timeout
 * @param {Date, Number} params.timestamp - Explicit timestamp for the document
 * @param {Duration} params.ttl - Expiration time for the document
 * @param {Number} params.version - Explicit version number for concurrency control
 * @param {String} params.versionType - Specific version type
 * @param {String} params.id - Document ID
 * @param {String} params.index - The name of the index
 * @param {String} params.type - The type of the document
 */
api.create = ca.proxy(api.index, {
  transform: function (params) {
    params.op_type = 'create';
  }
});<|MERGE_RESOLUTION|>--- conflicted
+++ resolved
@@ -3295,11 +3295,7 @@
 });
 
 /**
-<<<<<<< HEAD
- * Perform a [indices.snapshotIndex](http://www.elasticsearch.org/guide/en/elasticsearch/reference/0.90/indices-gateway-snapshot.html) request
-=======
  * Perform a [indices.segments](http://www.elasticsearch.org/guide/en/elasticsearch/reference/master/indices-segments.html) request
->>>>>>> f87ec547
  *
  * @param {Object} params - An object with parameters used to carry out this action
  * @param {Boolean} params.ignoreUnavailable - Whether specified concrete indices should be ignored when unavailable (missing or closed)
